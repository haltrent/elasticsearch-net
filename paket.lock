--- conflicted
+++ resolved
@@ -1,7 +1,6 @@
 NUGET
   remote: https://www.nuget.org/api/v2
   specs:
-<<<<<<< HEAD
     Bogus (3.0.5-beta-2)
       Newtonsoft.Json (>= 8.0.2) - framework: >= net40, dnx451, dnxcore50
       System.ComponentModel (>= 4.0.1-beta-23516) - framework: dnxcore50
@@ -11,10 +10,6 @@
       System.Reflection.TypeExtensions (>= 4.0.1-beta-23409) - framework: dnxcore50
       System.Text.Encoding (>= 4.0.11-beta-23516) - framework: dnxcore50
       System.Text.RegularExpressions (>= 4.0.11-beta-23516) - framework: dnxcore50
-=======
-    Bogus (3.0.4)
-      Newtonsoft.Json (>= 7.0 < 8.0) - framework: >= net40
->>>>>>> 7d50e9ca
     CsQuery (1.3.4)
     DiffPlex (1.2.1)
     FluentAssertions (4.2.1)
