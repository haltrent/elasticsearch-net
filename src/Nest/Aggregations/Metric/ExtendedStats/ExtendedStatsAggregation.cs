--- conflicted
+++ resolved
@@ -8,13 +8,9 @@
 
 	public class ExtendedStatsAggregation : MetricAggregationBase, IExtendedStatsAggregation
 	{
-<<<<<<< HEAD
-		public ExtendedStatsAgg(string name, Field field) : base(name, field) { }
-=======
 		internal ExtendedStatsAggregation() { }
 
-		public ExtendedStatsAggregation(string name, FieldName field) : base(name, field) { }
->>>>>>> 2c24c1bd
+		public ExtendedStatsAggregation(string name, Field field) : base(name, field) { }
 
 		internal override void WrapInContainer(AggregationContainer c) => c.ExtendedStats = this;
 	}
@@ -23,5 +19,4 @@
 		: MetricAggregationDescriptorBase<ExtendedStatsAggregationDescriptor<T>, IExtendedStatsAggregation, T>
 			, IExtendedStatsAggregation 
 		where T : class { }
-
 }