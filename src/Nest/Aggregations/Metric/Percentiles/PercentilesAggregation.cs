using System;
using System.Collections.Generic;
using System.Linq.Expressions;
using Newtonsoft.Json;

namespace Nest
{
	[JsonObject(MemberSerialization = MemberSerialization.OptIn)]
	[JsonConverter(typeof(ReadAsTypeJsonConverter<PercentilesAggregation>))]
	public interface IPercentilesAggregation : IMetricAggregation
	{
		[JsonProperty("percents")]
		IEnumerable<double> Percentages { get; set; }

		[JsonProperty("compression")]
		int? Compression { get; set; }
	}

	public class PercentilesAggregation : MetricAggregationBase, IPercentilesAggregation
	{
		public IEnumerable<double> Percentages { get; set; }
		public int? Compression { get; set; }

		internal PercentilesAggregation() { }

<<<<<<< HEAD
		public PercentilesAgg(string name, Field field) : base(name, field) { } 
=======
		public PercentilesAggregation(string name, FieldName field) : base(name, field) { } 
>>>>>>> 2c24c1bd

		internal override void WrapInContainer(AggregationContainer c) => c.Percentiles = this;
	}

	public class PercentilesAggregationDescriptor<T> 
		: MetricAggregationDescriptorBase<PercentilesAggregationDescriptor<T>, IPercentilesAggregation, T>
			, IPercentilesAggregation 
		where T : class
	{
		IEnumerable<double> IPercentilesAggregation.Percentages { get; set; }

		int? IPercentilesAggregation.Compression { get; set; }

		public PercentilesAggregationDescriptor<T> Percentages(params double[] percentages) => Assign(a => a.Percentages = percentages);

		public PercentilesAggregationDescriptor<T> Compression(int compression) => Assign(a => a.Compression = compression);

	}
}<|MERGE_RESOLUTION|>--- conflicted
+++ resolved
@@ -23,11 +23,7 @@
 
 		internal PercentilesAggregation() { }
 
-<<<<<<< HEAD
-		public PercentilesAgg(string name, Field field) : base(name, field) { } 
-=======
-		public PercentilesAggregation(string name, FieldName field) : base(name, field) { } 
->>>>>>> 2c24c1bd
+		public PercentilesAggregation(string name, Field field) : base(name, field) { } 
 
 		internal override void WrapInContainer(AggregationContainer c) => c.Percentiles = this;
 	}
@@ -44,6 +40,5 @@
 		public PercentilesAggregationDescriptor<T> Percentages(params double[] percentages) => Assign(a => a.Percentages = percentages);
 
 		public PercentilesAggregationDescriptor<T> Compression(int compression) => Assign(a => a.Compression = compression);
-
 	}
 }