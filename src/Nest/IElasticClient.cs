--- conflicted
+++ resolved
@@ -1,1763 +1,1760 @@
-﻿using System;
-using System.Threading.Tasks;
-using Elasticsearch.Net;
-using Elasticsearch.Net.Connection;
-
-namespace Nest
-{
-	public interface IElasticClient
-	{
-		IConnection Connection { get; }
-		INestSerializer Serializer { get; }
-		IElasticsearchClient Raw { get; }
-		ElasticInferrer Infer { get; }
-
-		/// <summary>
-		/// Helper method that allows you to reindex from one index into another using SCAN and SCROLL.
-		/// </summary>
-		/// <returns>An IObservable you can subscribe to to listen to the progress of the reindexation process</returns>
-		IObservable<IReindexResponse<T>> Reindex<T>(Func<ReindexDescriptor<T>, ReindexDescriptor<T>> reindexSelector)
-			where T : class;
-
-		/// <summary>
-		/// A search request can be scrolled by specifying the scroll parameter. 
-		/// <para>The scroll parameter is a time value parameter (for example: scroll=5m), 
-		/// indicating for how long the nodes that participate in the search will maintain relevant resources in
-		/// order to continue and support it.</para><para> 
-		/// This is very similar in its idea to opening a cursor against a database.</para>
-		/// <para> </para><para>http://www.elasticsearch.org/guide/en/elasticsearch/reference/current/search-request-scroll.html</para>
-		/// </summary>
-		/// <typeparam name="T">The type that represents the result hits</typeparam>
-		/// <param name="scrollRequest">A descriptor that describes the scroll operation</param>
-		/// <returns>A query response holding T hits as well as the ScrollId for the next scroll operation</returns>
-		ISearchResponse<T> Scroll<T>(IScrollRequest scrollRequest)
-			where T : class;
-
-		///<inheritdoc />
-		ISearchResponse<T> Scroll<T>(Func<ScrollDescriptor<T>, ScrollDescriptor<T>> scrollSelector)
-			where T : class;
-
-		///<inheritdoc />
-		Task<ISearchResponse<T>> ScrollAsync<T>(IScrollRequest scrollRequest)
-			where T : class;
-
-		///<inheritdoc />
-		Task<ISearchResponse<T>> ScrollAsync<T>(Func<ScrollDescriptor<T>, ScrollDescriptor<T>> scrollSelector)
-			where T : class;
-
-		/// <summary>
-		/// The update API allows to update a document based on a script provided. 
-		/// <para>The operation gets the document (collocated with the shard) from the index, runs the script 
-		/// (with optional script language and parameters), and index back the result 
-		/// (also allows to delete, or ignore the operation). </para>
-		/// <para>It uses versioning to make sure no updates have happened during the "get" and "reindex".</para>
-		/// <para> </para>http://www.elasticsearch.org/guide/en/elasticsearch/reference/current/docs-update.html
-		/// </summary>
-		/// <typeparam name="T">The type to describe the document to be updated</typeparam>
-		/// <param name="updateSelector">a descriptor that describes the update operation</param>
-		IUpdateResponse Update<T>(Func<UpdateDescriptor<T, T>, UpdateDescriptor<T, T>> updateSelector)
-			where T : class;
-
-		/// <inheritdoc />
-		IUpdateResponse Update<T, K>(Func<UpdateDescriptor<T, K>, UpdateDescriptor<T, K>> updateSelector)
-			where T : class
-			where K : class;
-
-		/// <inheritdoc />
-		IUpdateResponse Update<T>(IUpdateRequest<T, T> updateRequest)
-			where T : class;
-
-		/// <inheritdoc />
-		IUpdateResponse Update<T, K>(IUpdateRequest<T, K> updateRequest)
-			where T : class
-			where K : class;
-
-		/// <inheritdoc />
-		Task<IUpdateResponse> UpdateAsync<T>(Func<UpdateDescriptor<T, T>, UpdateDescriptor<T, T>> updateSelector)
-			where T : class;
-
-		/// <inheritdoc />
-		Task<IUpdateResponse> UpdateAsync<T>(IUpdateRequest<T, T> updateRequest)
-			where T : class;
-
-		/// <inheritdoc />
-		Task<IUpdateResponse> UpdateAsync<T, K>(Func<UpdateDescriptor<T, K>, UpdateDescriptor<T, K>> updateSelector)
-			where T : class
-			where K : class;
-
-		/// <inheritdoc />
-		Task<IUpdateResponse> UpdateAsync<T, K>(IUpdateRequest<T, K> updateRequest)
-			where T : class
-			where K : class;
-
-		/// <summary>
-		/// Change specific index level settings in real time. Note not all index settings CAN be updated.
-		/// <para> </para>http://www.elasticsearch.org/guide/en/elasticsearch/reference/current/indices-update-settings.html
-		/// </summary>
-		/// <param name="updateSettingsSelector">A descriptor that strongly types all the updateable settings</param>
-		IAcknowledgedResponse UpdateSettings(Func<UpdateSettingsDescriptor, UpdateSettingsDescriptor> updateSettingsSelector);
-
-		/// <inheritdoc />
-		IAcknowledgedResponse UpdateSettings(IUpdateSettingsRequest updateSettingsRequest);
-
-		/// <inheritdoc />
-		Task<IAcknowledgedResponse> UpdateSettingsAsync(Func<UpdateSettingsDescriptor, UpdateSettingsDescriptor> updateSettingsSelector);
-
-		/// <inheritdoc />
-		Task<IAcknowledgedResponse> UpdateSettingsAsync(IUpdateSettingsRequest updateSettingsRequest);
-
-		/// <summary>
-		/// The validate API allows a user to validate a potentially expensive query without executing it.
-		/// <para> </para>http://www.elasticsearch.org/guide/en/elasticsearch/reference/current/search-validate.html
-		/// </summary>
-		/// <typeparam name="T">The type used to describe the query</typeparam>
-		/// <param name="querySelector">A descriptor that describes the query operation</param>
-		IValidateResponse Validate<T>(Func<ValidateQueryDescriptor<T>, ValidateQueryDescriptor<T>> querySelector)
-			where T : class;
-
-		/// <inheritdoc />
-		IValidateResponse Validate(IValidateQueryRequest validateQueryRequest);
-
-		/// <inheritdoc />
-		Task<IValidateResponse> ValidateAsync<T>(Func<ValidateQueryDescriptor<T>, ValidateQueryDescriptor<T>> querySelector)
-			where T : class;
-
-		/// <inheritdoc />
-		Task<IValidateResponse> ValidateAsync(IValidateQueryRequest validateQueryRequest);
-
-		/// <summary>
-		/// The open and close index APIs allow to close an index, and later on opening it. 
-		/// A closed index has almost no overhead on the cluster (except for maintaining its metadata), and is blocked 
-		/// for read/write operations. 
-		/// A closed index can be opened which will then go through the normal recovery process.
-		/// <para> </para>http://www.elasticsearch.org/guide/en/elasticsearch/reference/current/indices-open-close.html
-		/// </summary>
-		/// <param name="openIndexSelector">A descriptor thata describes the open index operation</param>
-		IIndicesOperationResponse OpenIndex(Func<OpenIndexDescriptor, OpenIndexDescriptor> openIndexSelector);
-
-		/// <inheritdoc />
-		IIndicesOperationResponse OpenIndex(IOpenIndexRequest openIndexRequest);
-
-		/// <inheritdoc />
-		Task<IIndicesOperationResponse> OpenIndexAsync(Func<OpenIndexDescriptor, OpenIndexDescriptor> openIndexSelector);
-
-		/// <inheritdoc />
-		Task<IIndicesOperationResponse> OpenIndexAsync(IOpenIndexRequest openIndexRequest);
-
-		/// <summary>
-		/// The open and close index APIs allow to close an index, and later on opening it. 
-		/// A closed index has almost no overhead on the cluster (except for maintaining its metadata), and is blocked 
-		/// for read/write operations. 
-		/// A closed index can be opened which will then go through the normal recovery process.
-		/// <para> </para>http://www.elasticsearch.org/guide/en/elasticsearch/reference/current/indices-open-close.html
-		/// </summary>
-		/// <param name="closeIndexSelector">A descriptor thata describes the close index operation</param>
-		IIndicesOperationResponse CloseIndex(Func<CloseIndexDescriptor, CloseIndexDescriptor> closeIndexSelector);
-
-		/// <inheritdoc />
-		IIndicesOperationResponse CloseIndex(ICloseIndexRequest closeIndexRequest);
-
-		/// <inheritdoc />
-		Task<IIndicesOperationResponse> CloseIndexAsync(Func<CloseIndexDescriptor, CloseIndexDescriptor> closeIndexSelector);
-
-		/// <inheritdoc />
-		Task<IIndicesOperationResponse> CloseIndexAsync(ICloseIndexRequest closeIndexRequest);
-
-		/// <summary>
-		/// The refresh API allows to explicitly refresh one or more index, making all operations performed since the last refresh 
-		/// available for search. The (near) real-time capabilities depend on the index engine used. 
-		/// <para> </para>http://www.elasticsearch.org/guide/en/elasticsearch/reference/current/indices-refresh.html
-		/// </summary>
-		/// <param name="refreshSelector">A descriptor that describes the parameters for the refresh operation</param>
-		IShardsOperationResponse Refresh(Func<RefreshDescriptor, RefreshDescriptor> refreshSelector = null);
-
-		/// <inheritdoc />
-		IShardsOperationResponse Refresh(IRefreshRequest refreshRequest);
-
-		/// <inheritdoc />
-		Task<IShardsOperationResponse> RefreshAsync(Func<RefreshDescriptor, RefreshDescriptor> refreshSelector = null);
-
-		/// <inheritdoc />
-		Task<IShardsOperationResponse> RefreshAsync(IRefreshRequest refreshRequest);
-
-		/// <summary>
-		/// Provide low level segments information that a Lucene index (shard level) is built with. 
-		/// Allows to be used to provide more information on the state of a shard and an index, possibly optimization information,
-		/// data "wasted" on deletes, and so on.
-		/// <para> </para>http://www.elasticsearch.org/guide/en/elasticsearch/reference/current/indices-segments.html
-		/// </summary>
-		/// <param name="segmentsSelector">A descriptor that describes the parameters for the segments operation</param>
-		ISegmentsResponse Segments(Func<SegmentsDescriptor, SegmentsDescriptor> segmentsSelector = null);
-
-		/// <inheritdoc />
-		ISegmentsResponse Segments(ISegmentsRequest segmentsRequest);
-
-		/// <inheritdoc />
-		Task<ISegmentsResponse> SegmentsAsync(Func<SegmentsDescriptor, SegmentsDescriptor> segmentsSelector = null);
-
-		/// <inheritdoc />
-		Task<ISegmentsResponse> SegmentsAsync(ISegmentsRequest segmentsRequest);
-
-		/// <summary>
-		/// The cluster state API allows to get a comprehensive state information of the whole cluster.
-		/// <para> </para>http://www.elasticsearch.org/guide/en/elasticsearch/reference/current/cluster-state.html
-		/// </summary>
-		/// <param name="clusterStateSelector">A descriptor that describes the parameters for the cluster state operation</param>
-		IClusterStateResponse ClusterState(Func<ClusterStateDescriptor, ClusterStateDescriptor> clusterStateSelector = null);
-
-		/// <inheritdoc />
-		IClusterStateResponse ClusterState(IClusterStateRequest clusterStateRequest);
-
-		/// <inheritdoc />
-		Task<IClusterStateResponse> ClusterStateAsync(Func<ClusterStateDescriptor, ClusterStateDescriptor> clusterStateSelector = null);
-
-		/// <inheritdoc />
-		Task<IClusterStateResponse> ClusterStateAsync(IClusterStateRequest clusterStateRequest);
-
-		/// <summary>
-		/// Allows to put a warmup search request on a specific index (or indices), with the body composing of a regular 
-		/// search request. Types can be provided as part of the URI if the search request is designed to be run only 
-		/// against the specific types.
-		/// <para> </para>http://www.elasticsearch.org/guide/en/elasticsearch/reference/current/indices-warmers.html#warmer-adding
-		/// </summary>
-		/// <param name="name">The name for the warmer that you want to register</param>
-		/// <param name="selector">A descriptor that further describes what the warmer should look like</param>
-		IIndicesOperationResponse PutWarmer(string name, Func<PutWarmerDescriptor, PutWarmerDescriptor> selector);
-
-		/// <inheritdoc />
-		IIndicesOperationResponse PutWarmer(IPutWarmerRequest putWarmerRequest);
-
-		/// <inheritdoc />
-		Task<IIndicesOperationResponse> PutWarmerAsync(string name, Func<PutWarmerDescriptor, PutWarmerDescriptor> selector);
-
-		/// <inheritdoc />
-		Task<IIndicesOperationResponse> PutWarmerAsync(IPutWarmerRequest putWarmerRequest);
-
-		/// <summary>
-		/// Getting a warmer for specific index (or alias, or several indices) based on its name. 
-		/// <para> </para>http://www.elasticsearch.org/guide/en/elasticsearch/reference/current/indices-warmers.html#warmer-retrieving
-		/// </summary>
-		/// <param name="name">The name of the warmer to get</param>
-		/// <param name="selector">An optional selector specifying additional parameters for the get warmer operation</param>
-		IWarmerResponse GetWarmer(string name, Func<GetWarmerDescriptor, GetWarmerDescriptor> selector = null);
-
-		/// <inheritdoc />
-		IWarmerResponse GetWarmer(IGetWarmerRequest getWarmerRequest);
-
-		/// <inheritdoc />
-		Task<IWarmerResponse> GetWarmerAsync(string name, Func<GetWarmerDescriptor, GetWarmerDescriptor> selector = null);
-
-		/// <inheritdoc />
-		Task<IWarmerResponse> GetWarmerAsync(IGetWarmerRequest getWarmerRequest);
-
-		/// <summary>
-		/// Deletes a warmer
-		/// <para> </para>http://www.elasticsearch.org/guide/en/elasticsearch/reference/current/indices-warmers.html#removing
-		/// </summary>
-		/// <param name="name">The name of the warmer to delete</param>
-		/// <param name="selector">An optional selector specifying additional parameters for the delete warmer operation</param>
-		IIndicesOperationResponse DeleteWarmer(string name, Func<DeleteWarmerDescriptor, DeleteWarmerDescriptor> selector = null);
-
-		/// <inheritdoc />
-		IIndicesOperationResponse DeleteWarmer(IDeleteWarmerRequest deleteWarmerRequest);
-
-		/// <inheritdoc />
-		Task<IIndicesOperationResponse> DeleteWarmerAsync(string name, Func<DeleteWarmerDescriptor, DeleteWarmerDescriptor> selector = null);
-
-		/// <inheritdoc />
-		Task<IIndicesOperationResponse> DeleteWarmerAsync(IDeleteWarmerRequest deleteWarmerRequest);
-
-		/// <summary>
-		/// Gets an index template
-		/// <para> </para>http://www.elasticsearch.org/guide/en/elasticsearch/reference/current/indices-templates.html#getting
-		/// </summary>
-		/// <param name="name">The name of the template to get</param>
-		/// <param name="getTemplateSelector">An optional selector specifying additional parameters for the get template operation</param>
-		ITemplateResponse GetTemplate(string name, Func<GetTemplateDescriptor, GetTemplateDescriptor> getTemplateSelector = null);
-
-		/// <inheritdoc />
-		ITemplateResponse GetTemplate(IGetTemplateRequest getTemplateRequest);
-
-		/// <inheritdoc />
-		Task<ITemplateResponse> GetTemplateAsync(string name, Func<GetTemplateDescriptor, GetTemplateDescriptor> getTemplateSelector = null);
-
-		/// <inheritdoc />
-		Task<ITemplateResponse> GetTemplateAsync(IGetTemplateRequest getTemplateRequest);
-
-		/// <summary>
-		/// Index templates allow to define templates that will automatically be applied to new indices created. 
-		/// <para>The templates include both settings and mappings, and a simple pattern template that controls if 
-		/// the template will be applied to the index created. </para>
-		/// <para> </para>http://www.elasticsearch.org/guide/en/elasticsearch/reference/current/indices-templates.html
-		/// </summary>
-		/// <param name="name">The name of the template to register</param>
-		/// <param name="putTemplateSelector">An optional selector specifying additional parameters for the put template operation</param>
-		IIndicesOperationResponse PutTemplate(string name, Func<PutTemplateDescriptor, PutTemplateDescriptor> putTemplateSelector);
-
-		/// <inheritdoc />
-		IIndicesOperationResponse PutTemplate(IPutTemplateRequest putTemplateRequest);
-
-		/// <inheritdoc />
-		Task<IIndicesOperationResponse> PutTemplateAsync(string name, Func<PutTemplateDescriptor, PutTemplateDescriptor> putTemplateSelector);
-
-		/// <inheritdoc />
-		Task<IIndicesOperationResponse> PutTemplateAsync(IPutTemplateRequest putTemplateRequest);
-
-		/// <summary>
-		/// Deletes an index template
-		/// <para> </para>http://www.elasticsearch.org/guide/en/elasticsearch/reference/current/indices-templates.html#delete
-		/// </summary>
-		/// <param name="name">The name of the template to delete</param>
-		/// <param name="deleteTemplateSelector">An optional selector specifying additional parameters for the delete template operation</param>
-		IIndicesOperationResponse DeleteTemplate(string name, Func<DeleteTemplateDescriptor, DeleteTemplateDescriptor> deleteTemplateSelector = null);
-
-		/// <inheritdoc />
-		IIndicesOperationResponse DeleteTemplate(IDeleteTemplateRequest deleteTemplateRequest);
-
-		/// <inheritdoc />
-		[Obsolete("Scheduled for removal in 2.0, this method name has a typo")]
-		Task<IIndicesOperationResponse> DeleteTemplateAync(string name, Func<DeleteTemplateDescriptor, DeleteTemplateDescriptor> deleteTemplateSelector = null);
-
-		/// <inheritdoc />
-		[Obsolete("Scheduled for removal in 2.0, this method name has a typo")]
-		Task<IIndicesOperationResponse> DeleteTemplateAync(IDeleteTemplateRequest deleteTemplateRequest);
-
-		/// <inheritdoc />
-		Task<IIndicesOperationResponse> DeleteTemplateAsync(string name, Func<DeleteTemplateDescriptor, DeleteTemplateDescriptor> deleteTemplateSelector = null);
-
-		/// <inheritdoc />
-		Task<IIndicesOperationResponse> DeleteTemplateAsync(IDeleteTemplateRequest deleteTemplateRequest);
-
-		/// <summary>
-		/// Unregister a percolator
-		/// <para> </para>http://www.elasticsearch.org/guide/en/elasticsearch/reference/current/search-percolate.html
-		/// </summary>
-		/// <param name="name">The name for the percolator</param>
-		/// <param name="selector">An optional descriptor describing the unregister percolator operation further</param>
-		IUnregisterPercolateResponse UnregisterPercolator<T>(string name, Func<UnregisterPercolatorDescriptor<T>, UnregisterPercolatorDescriptor<T>> selector = null)
-			where T : class;
-
-		/// <inheritdoc />
-		IUnregisterPercolateResponse UnregisterPercolator(IUnregisterPercolatorRequest unregisterPercolatorRequest);
-
-		/// <inheritdoc />
-		Task<IUnregisterPercolateResponse> UnregisterPercolatorAsync<T>(string name, Func<UnregisterPercolatorDescriptor<T>, UnregisterPercolatorDescriptor<T>> selector = null)
-			where T : class;
-
-		/// <inheritdoc />
-		Task<IUnregisterPercolateResponse> UnregisterPercolatorAsync(IUnregisterPercolatorRequest unregisterPercolatorRequest);
-
-		/// <summary>
-		/// Register a percolator
-		/// <para> </para>http://www.elasticsearch.org/guide/en/elasticsearch/reference/current/search-percolate.html
-		/// </summary>
-		/// <typeparam name="T">The type to infer the index/type from, will also be used to strongly type the query</typeparam>
-		/// <param name="name">The name for the percolator</param>
-		/// <param name="percolatorSelector">An optional descriptor describing the register percolator operation further</param>
-		IRegisterPercolateResponse RegisterPercolator<T>(string name, Func<RegisterPercolatorDescriptor<T>, RegisterPercolatorDescriptor<T>> percolatorSelector)
-			where T : class;
-
-		/// <inheritdoc />
-		IRegisterPercolateResponse RegisterPercolator(IRegisterPercolatorRequest registerPercolatorRequest);
-
-		/// <inheritdoc />
-		Task<IRegisterPercolateResponse> RegisterPercolatorAsync<T>(string name, Func<RegisterPercolatorDescriptor<T>, RegisterPercolatorDescriptor<T>> percolatorSelector)
-			where T : class;
-
-		/// <inheritdoc />
-		Task<IRegisterPercolateResponse> RegisterPercolatorAsync(IRegisterPercolatorRequest registerPercolatorRequest);
-
-		/// <summary>
-		/// Percolate a document
-		/// <para> </para>http://www.elasticsearch.org/guide/en/elasticsearch/reference/current/search-percolate.html
-		/// </summary>
-		/// <typeparam name="T">The type to infer the index/type from, and of the object that is being percolated</typeparam>
-		/// <param name="percolateSelector">An optional descriptor describing the percolate operation further</param>
-		IPercolateResponse Percolate<T>(Func<PercolateDescriptor<T>, PercolateDescriptor<T>> percolateSelector)
-			where T : class;
-
-		/// <inheritdoc />
-		IPercolateResponse Percolate<T>(IPercolateRequest<T> percolateRequest)
-			where T : class;
-
-		/// <inheritdoc />
-		Task<IPercolateResponse> PercolateAsync<T>(Func<PercolateDescriptor<T>, PercolateDescriptor<T>> percolateSelector)
-			where T : class;
-
-		/// <inheritdoc />
-		Task<IPercolateResponse> PercolateAsync<T>(IPercolateRequest<T> percolateRequest)
-			where T : class;
-<<<<<<< HEAD
-=======
-
-		/// <summary>
-		/// Percolate a document but only return the number of matches not the matches itself
-		/// <para> </para>http://www.elasticsearch.org/guide/en/elasticsearch/reference/current/search-percolate.html
-		/// </summary>
-		/// <typeparam name="T">The type to infer the index/type from, and of the object that is being percolated</typeparam>
-		/// <param name="object">The object to percolator</param>
-		/// <param name="percolateSelector">An optional descriptor describing the percolate operation further</param>
-		[Obsolete("Scheduled to be removed in 2.0 please use the overload takes a func (descriptor=>descriptor)")]
-		IPercolateCountResponse PercolateCount<T>(T @object, Func<PercolateCountDescriptor<T>, PercolateCountDescriptor<T>> percolateSelector = null)
-			where T : class;
->>>>>>> de942bd4
-
-		IPercolateCountResponse PercolateCount<T>(Func<PercolateCountDescriptor<T>, PercolateCountDescriptor<T>> percolateSelector)
-			where T : class;
-
-		/// <inheritdoc />
-		IPercolateCountResponse PercolateCount<T>(IPercolateCountRequest<T> percolateCountRequest)
-			where T : class;
-
-		Task<IPercolateCountResponse> PercolateCountAsync<T>(Func<PercolateCountDescriptor<T>, PercolateCountDescriptor<T>> percolateSelector = null)
-			where T : class;
-
-		/// <inheritdoc />
-		Task<IPercolateCountResponse> PercolateCountAsync<T>(IPercolateCountRequest<T> percolateCountRequest)
-			where T : class;
-
-		/// <summary>
-		/// The put mapping API allows to register specific mapping definition for a specific type.
-		/// <para> </para>http://www.elasticsearch.org/guide/en/elasticsearch/reference/current/indices-put-mapping.html
-		/// </summary>
-		/// <typeparam name="T">The type we want to map in elasticsearch</typeparam>
-		/// <param name="mappingSelector">A descriptor to describe the mapping of our type</param>
-		IIndicesResponse Map<T>(Func<PutMappingDescriptor<T>, PutMappingDescriptor<T>> mappingSelector)
-			where T : class;
-
-		/// <inheritdoc />
-		IIndicesResponse Map(IPutMappingRequest putMappingRequest);
-
-		/// <inheritdoc />
-		Task<IIndicesResponse> MapAsync<T>(Func<PutMappingDescriptor<T>, PutMappingDescriptor<T>> mappingSelector)
-			where T : class;
-
-		/// <inheritdoc />
-		Task<IIndicesResponse> MapAsync(IPutMappingRequest putMappingRequest);
-
-		/// <summary>
-		/// The get mapping API allows to retrieve mapping definitions for an index or index/type.
-		/// <para> </para>http://www.elasticsearch.org/guide/en/elasticsearch/reference/current/indices-get-mapping.html
-		/// </summary>
-		/// <param name="selector">A descriptor that describes the parameters for the get mapping operation</param>
-		IGetMappingResponse GetMapping<T>(Func<GetMappingDescriptor<T>, GetMappingDescriptor<T>> selector = null) where T : class;
-
-		/// <inheritdoc />
-		IGetMappingResponse GetMapping(IGetMappingRequest getMappingRequest);
-
-		/// <inheritdoc />
-		Task<IGetMappingResponse> GetMappingAsync<T>(Func<GetMappingDescriptor<T>, GetMappingDescriptor<T>> selector = null)
-			where T : class;
-
-		/// <inheritdoc />
-		Task<IGetMappingResponse> GetMappingAsync(IGetMappingRequest getMappingRequest);
-
-		/// <summary>
-		/// Allow to delete a mapping (type) along with its data. 
-		/// <para> </para>http://www.elasticsearch.org/guide/en/elasticsearch/reference/current/indices-delete-mapping.html
-		/// </summary>
-		/// <param name="selector">A descriptor that describes the parameters for the delete mapping operation</param>
-		IIndicesResponse DeleteMapping<T>(Func<DeleteMappingDescriptor<T>, DeleteMappingDescriptor<T>> selector = null)
-			where T : class;
-
-		/// <inheritdoc />
-		IIndicesResponse DeleteMapping(IDeleteMappingRequest deleteMappingRequest);
-
-		/// <inheritdoc />
-		Task<IIndicesResponse> DeleteMappingAsync<T>(Func<DeleteMappingDescriptor<T>, DeleteMappingDescriptor<T>> selector = null)
-			where T : class;
-
-		/// <inheritdoc />
-		Task<IIndicesResponse> DeleteMappingAsync(IDeleteMappingRequest deleteMappingRequest);
-
-		/// <summary>
-		/// The flush API allows to flush one or more indices through an API. The flush process of an index basically 
-		/// frees memory from the index by flushing data to the index storage and clearing the internal transaction log. 
-		/// By default, Elasticsearch uses memory heuristics in order to automatically trigger 
-		/// flush operations as required in order to clear memory.
-		/// <para> </para>http://www.elasticsearch.org/guide/en/elasticsearch/reference/current/indices-flush.html
-		/// </summary>
-		/// <param name="selector">A descriptor that describes the parameters for the flush operation</param>
-		IShardsOperationResponse Flush(Func<FlushDescriptor, FlushDescriptor> selector);
-
-		/// <inheritdoc />
-		IShardsOperationResponse Flush(IFlushRequest flushRequest);
-
-		/// <inheritdoc />
-		Task<IShardsOperationResponse> FlushAsync(Func<FlushDescriptor, FlushDescriptor> selector);
-
-		/// <inheritdoc />
-		Task<IShardsOperationResponse> FlushAsync(IFlushRequest flushRequest);
-
-		/// <summary>
-		/// The get settings API allows to retrieve settings of index/indices.
-		/// <para> </para>http://www.elasticsearch.org/guide/en/elasticsearch/reference/current/indices-get-settings.html
-		/// </summary>
-		/// <param name="selector">A descriptor that describes the parameters for the get index settings operation</param>
-		IIndexSettingsResponse GetIndexSettings(Func<GetIndexSettingsDescriptor, GetIndexSettingsDescriptor> selector);
-
-		/// <inheritdoc />
-		IIndexSettingsResponse GetIndexSettings(IGetIndexSettingsRequest getIndexSettingsRequest);
-
-		/// <inheritdoc />
-		Task<IIndexSettingsResponse> GetIndexSettingsAsync(Func<GetIndexSettingsDescriptor, GetIndexSettingsDescriptor> selector);
-
-		/// <inheritdoc />
-		Task<IIndexSettingsResponse> GetIndexSettingsAsync(IGetIndexSettingsRequest getIndexSettingsRequest);
-
-		/// <summary>
-		/// The delete index API allows to delete an existing index.
-		/// <para> </para>http://www.elasticsearch.org/guide/en/elasticsearch/reference/current/indices-delete-index.html
-		/// </summary>
-		/// <param name="selector">A descriptor that describes the parameters for the delete index operation</param>
-		IIndicesResponse DeleteIndex(Func<DeleteIndexDescriptor, DeleteIndexDescriptor> selector);
-
-		/// <inheritdoc />
-		IIndicesResponse DeleteIndex(IDeleteIndexRequest deleteIndexRequest);
-
-		/// <inheritdoc />
-		Task<IIndicesResponse> DeleteIndexAsync(Func<DeleteIndexDescriptor, DeleteIndexDescriptor> selector);
-
-		/// <inheritdoc />
-		Task<IIndicesResponse> DeleteIndexAsync(IDeleteIndexRequest deleteIndexRequest);
-
-		/// <summary>
-		/// The clear cache API allows to clear either all caches or specific cached associated with one ore more indices.
-		/// <para> </para>http://www.elasticsearch.org/guide/en/elasticsearch/reference/current/indices-clearcache.html
-		/// </summary>
-		/// <param name="selector">A descriptor that describes the parameters for the clear cache operation</param>
-		IShardsOperationResponse ClearCache(Func<ClearCacheDescriptor, ClearCacheDescriptor> selector = null);
-
-		/// <inheritdoc />
-		IShardsOperationResponse ClearCache(IClearCacheRequest clearCacheRequest);
-
-		/// <inheritdoc />
-		Task<IShardsOperationResponse> ClearCacheAsync(Func<ClearCacheDescriptor, ClearCacheDescriptor> selector = null);
-
-		/// <inheritdoc />
-		Task<IShardsOperationResponse> ClearCacheAsync(IClearCacheRequest clearCacheRequest);
-
-		/// <summary>
-		/// The create index API allows to instantiate an index. Elasticsearch provides support for multiple indices, 
-		/// including executing operations across several indices.
-		/// <para> </para>http://www.elasticsearch.org/guide/en/elasticsearch/reference/current/indices-create-index.html
-		/// </summary>
-		/// <param name="createIndexSelector">A descriptor that describes the parameters for the create index operation</param>
-		IIndicesOperationResponse CreateIndex(Func<CreateIndexDescriptor, CreateIndexDescriptor> createIndexSelector);
-
-		/// <inheritdoc />
-		IIndicesOperationResponse CreateIndex(ICreateIndexRequest createIndexRequest);
-
-		/// <inheritdoc />
-		Task<IIndicesOperationResponse> CreateIndexAsync(Func<CreateIndexDescriptor, CreateIndexDescriptor> createIndexSelector);
-
-		/// <inheritdoc />
-		Task<IIndicesOperationResponse> CreateIndexAsync(ICreateIndexRequest createIndexRequest);
-
-		/// <summary>
-		/// Does a request to the root of an elasticsearch node
-		/// </summary>
-		/// <param name="selector">A descriptor to further describe the root operation</param>
-		IRootInfoResponse RootNodeInfo(Func<InfoDescriptor, InfoDescriptor> selector = null);
-
-		/// <inheritdoc />
-		IRootInfoResponse RootNodeInfo(IInfoRequest infoRequest);
-
-		/// <inheritdoc />
-		Task<IRootInfoResponse> RootNodeInfoAsync(Func<InfoDescriptor, InfoDescriptor> selector = null);
-
-		/// <inheritdoc />
-		Task<IRootInfoResponse> RootNodeInfoAsync(IInfoRequest infoRequest);
-
-		/// <summary>
-		/// Indices level stats provide statistics on different operations happening on an index. The API provides statistics on 
-		/// the index level scope (though most stats can also be retrieved using node level scope).
-		/// <para> </para>http://www.elasticsearch.org/guide/en/elasticsearch/reference/current/indices-stats.html
-		/// </summary>
-		/// <param name="selector">Optionaly further describe the indices stats operation</param>
-		IGlobalStatsResponse IndicesStats(Func<IndicesStatsDescriptor, IndicesStatsDescriptor> selector = null);
-
-		/// <inheritdoc />
-		IGlobalStatsResponse IndicesStats(IIndicesStatsRequest indicesStatsRequest);
-
-		/// <inheritdoc />
-		Task<IGlobalStatsResponse> IndicesStatsAsync(Func<IndicesStatsDescriptor, IndicesStatsDescriptor> selector = null);
-
-		/// <inheritdoc />
-		Task<IGlobalStatsResponse> IndicesStatsAsync(IIndicesStatsRequest indicesStatsRequest);
-
-		/// <summary>
-		/// The cluster nodes info API allows to retrieve one or more (or all) of the cluster nodes information.
-		/// <para> </para>http://www.elasticsearch.org/guide/en/elasticsearch/reference/current/cluster-nodes-info.html
-		/// </summary>
-		/// <param name="selector">An optional descriptor to further describe the nodes info operation</param>
-		INodeInfoResponse NodesInfo(Func<NodesInfoDescriptor, NodesInfoDescriptor> selector = null);
-
-		/// <inheritdoc />
-		INodeInfoResponse NodesInfo(INodesInfoRequest nodesInfoRequest);
-
-		/// <inheritdoc />
-		Task<INodeInfoResponse> NodesInfoAsync(Func<NodesInfoDescriptor, NodesInfoDescriptor> selector = null);
-
-		/// <inheritdoc />
-		Task<INodeInfoResponse> NodesInfoAsync(INodesInfoRequest nodesInfoRequest);
-
-		/// <summary>
-		/// The cluster nodes stats API allows to retrieve one or more (or all) of the cluster nodes statistics.
-		/// <para> </para>http://www.elasticsearch.org/guide/en/elasticsearch/reference/current/cluster-nodes-stats.html
-		/// </summary>
-		/// <param name="selector">An optional descriptor to further describe the nodes stats operation</param>
-		INodeStatsResponse NodesStats(Func<NodesStatsDescriptor, NodesStatsDescriptor> selector = null);
-
-		/// <inheritdoc />
-		INodeStatsResponse NodesStats(INodesStatsRequest nodesStatsRequest);
-
-		/// <inheritdoc />
-		Task<INodeStatsResponse> NodesStatsAsync(Func<NodesStatsDescriptor, NodesStatsDescriptor> selector = null);
-
-		/// <inheritdoc />
-		Task<INodeStatsResponse> NodesStatsAsync(INodesStatsRequest nodesStatsRequest);
-
-		/// <summary>
-		/// An API allowing to get the current hot threads on each node in the cluster.
-		/// </summary>
-		/// <param name="selector"></param>
-		/// <returns>An optional descriptor to further describe the nodes hot threads operation</returns>
-		INodesHotThreadsResponse NodesHotThreads(Func<NodesHotThreadsDescriptor, NodesHotThreadsDescriptor> selector = null);
-
-		/// <inheritdoc />
-		INodesHotThreadsResponse NodesHotThreads(INodesHotThreadsRequest nodesHotThreadsRequest);
-
-		/// <inheritdoc />
-		Task<INodesHotThreadsResponse> NodesHotThreadsAsync(Func<NodesHotThreadsDescriptor, NodesHotThreadsDescriptor> selector = null);
-
-		/// <inheritdoc />
-		Task<INodesHotThreadsResponse> NodesHotThreadsAsync(INodesHotThreadsRequest nodesHotThreadsRequest);
-
-		/// <summary>
-		/// Allows to shutdown one or more (or all) nodes in the cluster.
-		/// http://www.elasticsearch.org/guide/en/elasticsearch/reference/current/cluster-nodes-shutdown.html#cluster-nodes-shutdown
-		/// </summary>
-		/// <param name="nodesShutdownSelector">A descriptor that describes the nodes shutdown operation</param>
-		INodesShutdownResponse NodesShutdown(Func<NodesShutdownDescriptor, NodesShutdownDescriptor> nodesShutdownSelector = null);
-
-		/// <inheritdoc />
-		Task<INodesShutdownResponse> NodesShutdownAsync(Func<NodesShutdownDescriptor, NodesShutdownDescriptor> nodesShutdownSelector = null);
-
-		/// <inheritdoc />
-		INodesShutdownResponse NodesShutdown(INodesShutdownRequest nodesShutdownRequest);
-
-		/// <inheritdoc />
-		Task<INodesShutdownResponse> NodesShutdownAsync(INodesShutdownRequest nodesShutdownRequest);
-
-		/// <summary>
-		/// Used to check if the index (indices) exists or not. 
-		/// <para> </para>http://www.elasticsearch.org/guide/en/elasticsearch/reference/current/indices-exists.html
-		/// </summary>
-		/// <param name="selector">A descriptor that describes the index exist operation</param>
-		IExistsResponse IndexExists(Func<IndexExistsDescriptor, IndexExistsDescriptor> selector);
-
-		/// <inheritdoc />
-		IExistsResponse IndexExists(IIndexExistsRequest indexExistsRequest);
-
-		/// <inheritdoc />
-		Task<IExistsResponse> IndexExistsAsync(Func<IndexExistsDescriptor, IndexExistsDescriptor> selector);
-
-		/// <inheritdoc />
-		Task<IExistsResponse> IndexExistsAsync(IIndexExistsRequest indexExistsRequest);
-
-		/// <summary>
-		/// The more like this (mlt) API allows to get documents that are "like" a specified document. 
-		/// <para> </para>http://www.elasticsearch.org/guide/en/elasticsearch/reference/current/search-more-like-this.html
-		/// </summary>
-		/// <typeparam name="T">Type used to infer the default index and typename and used to describe the search</typeparam>
-		/// <param name="mltSelector">A descriptor that describes the more like this operation</param>
-		ISearchResponse<T> MoreLikeThis<T>(Func<MoreLikeThisDescriptor<T>, MoreLikeThisDescriptor<T>> mltSelector)
-			where T : class;
-
-		/// <inheritdoc />
-		ISearchResponse<T> MoreLikeThis<T>(IMoreLikeThisRequest moreLikeThisRequest)
-			where T : class;
-
-		/// <inheritdoc />
-		Task<ISearchResponse<T>> MoreLikeThisAsync<T>(Func<MoreLikeThisDescriptor<T>, MoreLikeThisDescriptor<T>> mltSelector)
-			where T : class;
-
-		/// <inheritdoc />
-		Task<ISearchResponse<T>> MoreLikeThisAsync<T>(IMoreLikeThisRequest moreLikeThisRequest)
-			where T : class;
-
-		/// <summary>
-		/// The cluster health API allows to get a very simple status on the health of the cluster.
-		/// <para> </para>http://www.elasticsearch.org/guide/en/elasticsearch/reference/current/cluster-health.html
-		/// </summary>
-		/// <param name="clusterHealthSelector">An optional descriptor to further describe the cluster health operation</param>
-		IHealthResponse ClusterHealth(Func<ClusterHealthDescriptor, ClusterHealthDescriptor> clusterHealthSelector = null);
-
-		/// <inheritdoc />
-		IHealthResponse ClusterHealth(IClusterHealthRequest clusterHealthRequest);
-
-		/// <inheritdoc />
-		Task<IHealthResponse> ClusterHealthAsync(Func<ClusterHealthDescriptor, ClusterHealthDescriptor> clusterHealthSelector = null);
-
-		/// <inheritdoc />
-		Task<IHealthResponse> ClusterHealthAsync(IClusterHealthRequest clusterHealthRequest);
-
-		/// <summary>
-		/// allows to retrieve statistics from a cluster wide perspective. The API returns basic index metrics 
-		/// (shard numbers, store size, memory usage) and information about the current nodes that form the 
-		/// cluster (number, roles, os, jvm versions, memory usage, cpu and installed plugins).
-		/// </summary>
-		/// <param name="clusterStatsSelector">A descriptor that describes the cluster stats operation</param>
-		IClusterStatsResponse ClusterStats(Func<ClusterStatsDescriptor, ClusterStatsDescriptor> clusterStatsSelector = null);
-
-		/// <inheritdoc />
-		Task<IClusterStatsResponse> ClusterStatsAsync(Func<ClusterStatsDescriptor, ClusterStatsDescriptor> clusterStatsSelector = null);
-
-		/// <inheritdoc />
-		IClusterStatsResponse ClusterStats(IClusterStatsRequest clusterStatsRequest);
-
-		/// <inheritdoc />
-		Task<IClusterStatsResponse> ClusterStatsAsync(IClusterStatsRequest clusterStatsRequest);
-
-		/// <summary>
-		/// Allows to explicitly execute a cluster reroute allocation command including specific commands. 
-		/// For example, a shard can be moved from one node to another explicitly, an allocation can be canceled, 
-		/// or an unassigned shard can be explicitly allocated on a specific node.
-		/// </summary>
-		IClusterRerouteResponse ClusterReroute(Func<ClusterRerouteDescriptor, ClusterRerouteDescriptor> clusterRerouteSelector);
-
-		/// <inheritdoc />
-		Task<IClusterRerouteResponse> ClusterRerouteAsync(Func<ClusterRerouteDescriptor, ClusterRerouteDescriptor> clusterRerouteSelector);
-
-		/// <inheritdoc />
-		IClusterRerouteResponse ClusterReroute(IClusterRerouteRequest clusterRerouteRequest);
-
-		/// <inheritdoc />
-		Task<IClusterRerouteResponse> ClusterRerouteAsync(IClusterRerouteRequest clusterRerouteRequest);
-
-		/// <summary>
-		/// Performs the analysis process on a text and return the tokens breakdown of the text.
-		/// <para> </para>http://www.elasticsearch.org/guide/en/elasticsearch/reference/current/indices-analyze.html
-		/// </summary>
-		/// <param name="analyzeSelector">A descriptor that describes the analyze operation</param>
-		IAnalyzeResponse Analyze(Func<AnalyzeDescriptor, AnalyzeDescriptor> analyzeSelector);
-
-		/// <inheritdoc />
-		IAnalyzeResponse Analyze(IAnalyzeRequest analyzeRequest);
-
-		/// <inheritdoc />
-		Task<IAnalyzeResponse> AnalyzeAsync(Func<AnalyzeDescriptor, AnalyzeDescriptor> analyzeSelector);
-
-		/// <inheritdoc />
-		Task<IAnalyzeResponse> AnalyzeAsync(IAnalyzeRequest analyzeRequest);
-
-		/// <summary>
-		/// The search API allows to execute a search query and get back search hits that match the query.
-		/// <para> </para>http://www.elasticsearch.org/guide/en/elasticsearch/reference/current/search-search.html
-		/// </summary>
-		/// <typeparam name="T">The type used to infer the index and typename as well describe the query strongly typed</typeparam>
-		/// <param name="searchSelector">A descriptor that describes the parameters for the search operation</param>
-		ISearchResponse<T> Search<T>(Func<SearchDescriptor<T>, SearchDescriptor<T>> searchSelector)
-			where T : class;
-
-		/// <inheritdoc />
-		ISearchResponse<T> Search<T>(ISearchRequest request)
-			where T : class;
-
-		/// <inheritdoc />
-		ISearchResponse<TResult> Search<T, TResult>(Func<SearchDescriptor<T>, SearchDescriptor<T>> searchSelector)
-			where T : class
-			where TResult : class;
-
-		/// <inheritdoc />
-		ISearchResponse<TResult> Search<T, TResult>(ISearchRequest request)
-			where T : class
-			where TResult : class;
-
-		/// <inheritdoc />
-		/// <typeparam name="T">The type used to infer the index and typename as well describe the query strongly typed</typeparam>
-		/// <param name="searchSelector">A descriptor that describes the parameters for the search operation</param>
-		Task<ISearchResponse<T>> SearchAsync<T>(Func<SearchDescriptor<T>, SearchDescriptor<T>> searchSelector)
-			where T : class;
-
-		/// <inheritdoc />
-		Task<ISearchResponse<T>> SearchAsync<T>(ISearchRequest request)
-			where T : class;
-
-		/// <inheritdoc />
-		Task<ISearchResponse<TResult>> SearchAsync<T, TResult>(Func<SearchDescriptor<T>, SearchDescriptor<T>> searchSelector)
-			where T : class
-			where TResult : class;
-
-		/// <inheritdoc />
-		Task<ISearchResponse<TResult>> SearchAsync<T, TResult>(ISearchRequest request)
-			where T : class
-			where TResult : class;
-
-		/// <summary>
-		/// The /_search/template endpoint allows to use the mustache language to pre render search 
-		/// requests, before they are executed and fill existing templates with template parameters.
-		/// </summary>
-		/// <typeparam name="T">The type used to infer the index and typename as well describe the query strongly typed</typeparam>
-		/// <param name="selector">A descriptor that describes the parameters for the search operation</param>
-		/// <returns></returns>
-		ISearchResponse<T> SearchTemplate<T>(Func<SearchTemplateDescriptor<T>, SearchTemplateDescriptor<T>> selector)
-			where T : class;
-
-		/// <inheritdoc />
-		ISearchResponse<TResult> SearchTemplate<T, TResult>(Func<SearchTemplateDescriptor<T>, SearchTemplateDescriptor<T>> selector)
-			where T : class
-			where TResult : class;
-
-		/// <inheritdoc />
-		ISearchResponse<T> SearchTemplate<T>(ISearchTemplateRequest request)
-			where T : class;
-
-		/// <inheritdoc />
-		ISearchResponse<TResult> SearchTemplate<T, TResult>(ISearchTemplateRequest request)
-			where T : class
-			where TResult : class;
-
-		/// <inheritdoc />
-		Task<ISearchResponse<T>> SearchTemplateAsync<T>(Func<SearchTemplateDescriptor<T>, SearchTemplateDescriptor<T>> selector)
-			where T : class;
-
-		/// <inheritdoc />
-		Task<ISearchResponse<TResult>> SearchTemplateAsync<T, TResult>(Func<SearchTemplateDescriptor<T>, SearchTemplateDescriptor<T>> selector)
-			where T : class
-			where TResult : class;
-
-		/// <inheritdoc />
-		Task<ISearchResponse<T>> SearchTemplateAsync<T>(ISearchTemplateRequest request)
-			where T : class;
-
-		/// <inheritdoc />
-		Task<ISearchResponse<TResult>> SearchTemplateAsync<T, TResult>(ISearchTemplateRequest request)
-			where T : class
-			where TResult : class;
-
-		/// <inheritdoc />
-		IGetSearchTemplateResponse GetSearchTemplate(string name, Func<GetSearchTemplateDescriptor, GetSearchTemplateDescriptor> selector = null);
-
-		/// <inheritdoc />
-		IGetSearchTemplateResponse GetSearchTemplate(IGetSearchTemplateRequest request);
-
-		/// <inheritdoc />
-		Task<IGetSearchTemplateResponse> GetSearchTemplateAsync(string name, Func<GetSearchTemplateDescriptor, GetSearchTemplateDescriptor> selector = null);
-
-		/// <inheritdoc />
-		Task<IGetSearchTemplateResponse> GetSearchTemplateAsync(IGetSearchTemplateRequest request);
-
-		/// <inheritdoc />
-		IPutSearchTemplateResponse PutSearchTemplate(string name, Func<PutSearchTemplateDescriptor, PutSearchTemplateDescriptor> selector = null);
-
-		/// <inheritdoc />
-		IPutSearchTemplateResponse PutSearchTemplate(IPutSearchTemplateRequest request);
-
-		/// <inheritdoc />
-		Task<IPutSearchTemplateResponse> PutSearchTemplateAsync(string name, Func<PutSearchTemplateDescriptor, PutSearchTemplateDescriptor> selector = null);
-
-		/// <inheritdoc />
-		Task<IPutSearchTemplateResponse> PutSearchTemplateAsync(IPutSearchTemplateRequest request);
-
-		/// <inheritdoc />
-		IDeleteSearchTemplateResponse DeleteSearchTemplate(string name, Func<DeleteSearchTemplateDescriptor, DeleteSearchTemplateDescriptor> selector = null);
-
-		/// <inheritdoc />
-		IDeleteSearchTemplateResponse DeleteSearchTemplate(IDeleteSearchTemplateRequest request);
-
-		/// <inheritdoc />
-		Task<IDeleteSearchTemplateResponse> DeleteSearchTemplateAsync(string name, Func<DeleteSearchTemplateDescriptor, DeleteSearchTemplateDescriptor> selector = null);
-
-		/// <inheritdoc />
-		Task<IDeleteSearchTemplateResponse> DeleteSearchTemplateAsync(IDeleteSearchTemplateRequest request);
-
-		/// <summary>
-		/// The multi search API allows to execute several search requests within the same API.
-		/// <para> </para>http://www.elasticsearch.org/guide/en/elasticsearch/reference/current/search-multi-search.html
-		/// </summary>
-		/// <param name="multiSearchSelector">A descriptor that describes the search operations on the multi search api</param>
-		IMultiSearchResponse MultiSearch(Func<MultiSearchDescriptor, MultiSearchDescriptor> multiSearchSelector);
-
-		/// <inheritdoc />
-		IMultiSearchResponse MultiSearch(IMultiSearchRequest multiSearchRequest);
-
-		/// <inheritdoc />
-		Task<IMultiSearchResponse> MultiSearchAsync(Func<MultiSearchDescriptor, MultiSearchDescriptor> multiSearchSelector);
-
-		/// <inheritdoc />
-		Task<IMultiSearchResponse> MultiSearchAsync(IMultiSearchRequest multiSearchRequest);
-
-		/// <summary>
-		/// The count API allows to easily execute a query and get the number of matches for that query. 
-		/// It can be executed across one or more indices and across one or more types. 
-		/// <para> </para>http://www.elasticsearch.org/guide/en/elasticsearch/reference/current/search-count.html
-		/// </summary>
-		/// <typeparam name="T">The type used to infer the default index and typename as well as describe the strongly
-		///  typed parts of the query</typeparam>
-		/// <param name="countSelector">An optional descriptor to further describe the count operation</param>
-		ICountResponse Count<T>(Func<CountDescriptor<T>, CountDescriptor<T>> countSelector = null)
-			where T : class;
-
-		/// <inheritdoc />
-		ICountResponse Count<T>(ICountRequest countRequest)
-			where T : class;
-
-		/// <inheritdoc />
-		Task<ICountResponse> CountAsync<T>(Func<CountDescriptor<T>, CountDescriptor<T>> countSelector = null)
-			where T : class;
-
-		/// <inheritdoc />
-		Task<ICountResponse> CountAsync<T>(ICountRequest countRequest)
-			where T : class;
-
-		/// <summary>
-		/// The delete by query API allows to delete documents from one or more indices and one or more types based on a query.
-		/// <para> </para>http://www.elasticsearch.org/guide/en/elasticsearch/reference/current/docs-delete-by-query.html
-		/// </summary>
-		/// <typeparam name="T">The type used to infer the default index and typename as well as describe the strongly
-		///  typed parts of the query</typeparam>
-		/// <param name="deleteByQuerySelector">An optional descriptor to further describe the delete by query operation</param>
-		IDeleteResponse DeleteByQuery<T>(Func<DeleteByQueryDescriptor<T>, DeleteByQueryDescriptor<T>> deleteByQuerySelector)
-			where T : class;
-
-		/// <inheritdoc />
-		IDeleteResponse DeleteByQuery(IDeleteByQueryRequest deleteByQueryRequest);
-
-		/// <inheritdoc />
-		Task<IDeleteResponse> DeleteByQueryAsync<T>(Func<DeleteByQueryDescriptor<T>, DeleteByQueryDescriptor<T>> deleteByQuerySelector)
-			where T : class;
-
-		/// <inheritdoc />
-		Task<IDeleteResponse> DeleteByQueryAsync(IDeleteByQueryRequest deleteByQueryRequest);
-
-		/// <summary>
-		/// The bulk API makes it possible to perform many index/delete operations in a single API call. 
-		/// This can greatly increase the indexing speed.
-		/// <para> </para>http://www.elasticsearch.org/guide/en/elasticsearch/reference/current/docs-bulk.html
-		/// </summary>
-		/// <param name="bulkRequest">A descriptor the describe the index/create/delete operation for this bulk operation</param>
-		IBulkResponse Bulk(IBulkRequest bulkRequest);
-
-		/// <inheritdoc />
-		IBulkResponse Bulk(Func<BulkDescriptor, BulkDescriptor> bulkSelector);
-
-		/// <inheritdoc />
-		Task<IBulkResponse> BulkAsync(IBulkRequest bulkRequest);
-
-		/// <inheritdoc />
-		Task<IBulkResponse> BulkAsync(Func<BulkDescriptor, BulkDescriptor> bulkSelector);
-
-
-		/// <summary>
-		/// The index API adds or updates a typed JSON document in a specific index, making it searchable. 
-		/// <para> </para>http://www.elasticsearch.org/guide/en/elasticsearch/reference/current/docs-index_.html
-		/// </summary>
-		/// <typeparam name="T">The type used to infer the default index and typename</typeparam>
-		/// <param name="object">The object to be indexed, Id will be inferred (Id property or IdProperty attribute on type)</param>
-		/// <param name="indexSelector">Optionally furter describe the index operation i.e override type/index/id</param>
-		IIndexResponse Index<T>(T @object, Func<IndexDescriptor<T>, IndexDescriptor<T>> indexSelector = null)
-			where T : class;
-
-		/// <inheritdoc />
-		IIndexResponse Index<T>(IIndexRequest<T> indexRequest)
-			where T : class;
-
-		/// <inheritdoc />
-		Task<IIndexResponse> IndexAsync<T>(T @object, Func<IndexDescriptor<T>, IndexDescriptor<T>> indexSelector = null)
-			where T : class;
-
-		/// <inheritdoc />
-		Task<IIndexResponse> IndexAsync<T>(IIndexRequest<T> indexRequest)
-			where T : class;
-
-		/// <summary>
-		///The delete API allows to delete a typed JSON document from a specific index based on its id. 
-		/// <para> </para>http://www.elasticsearch.org/guide/en/elasticsearch/reference/current/docs-delete.html
-		/// </summary>
-		/// <typeparam name="T">The type used to infer the default index and typename</typeparam>
-		/// <param name="deleteSelector">Describe the delete operation, i.e type/index/id</param>
-		IDeleteResponse Delete<T>(Func<DeleteDescriptor<T>, DeleteDescriptor<T>> deleteSelector)
-			where T : class;
-
-		/// <inheritdoc />
-		IDeleteResponse Delete(IDeleteRequest deleteRequest);
-
-		/// <inheritdoc />
-		Task<IDeleteResponse> DeleteAsync<T>(Func<DeleteDescriptor<T>, DeleteDescriptor<T>> deleteSelector)
-			where T : class;
-
-		/// <inheritdoc />
-		Task<IDeleteResponse> DeleteAsync(IDeleteRequest deleteRequest);
-
-		/// <summary>
-		/// Multi GET API allows to get multiple documents based on an index, type (optional) and id (and possibly routing). 
-		/// The response includes a docs array with all the fetched documents, each element similar in structure to a document 
-		/// provided by the get API.
-		/// <para> </para>http://www.elasticsearch.org/guide/en/elasticsearch/reference/current/docs-multi-get.html
-		/// </summary>
-		/// <param name="multiGetSelector">A descriptor describing which documents should be fetched</param>
-		IMultiGetResponse MultiGet(Func<MultiGetDescriptor, MultiGetDescriptor> multiGetSelector);
-
-		/// <inheritdoc />
-		IMultiGetResponse MultiGet(IMultiGetRequest multiGetRequest);
-
-		/// <inheritdoc />
-		Task<IMultiGetResponse> MultiGetAsync(Func<MultiGetDescriptor, MultiGetDescriptor> multiGetSelector);
-
-		/// <inheritdoc />
-		Task<IMultiGetResponse> MultiGetAsync(IMultiGetRequest multiGetRequest);
-
-		/// <summary>
-		/// Use the /{index}/{type}/{id}/_source endpoint to get just the _source field of the document, 
-		/// without any additional content around it. 
-		/// <para> </para>http://www.elasticsearch.org/guide/en/elasticsearch/reference/current/docs-get.html#_source
-		/// </summary>
-		/// <typeparam name="T">The type used to infer the default index and typename</typeparam>
-		/// <param name="getSelector">A descriptor that describes which document's source to fetch</param>
-		T Source<T>(Func<SourceDescriptor<T>, SourceDescriptor<T>> getSelector)
-			where T : class;
-
-		/// <inheritdoc />
-		T Source<T>(ISourceRequest sourceRequest)
-			where T : class;
-
-		/// <inheritdoc />
-		Task<T> SourceAsync<T>(Func<SourceDescriptor<T>, SourceDescriptor<T>> getSelector)
-			where T : class;
-
-		/// <inheritdoc />
-		Task<T> SourceAsync<T>(ISourceRequest sourceRequest)
-			where T : class;
-
-		/// <summary>
-		/// Use the /{index}/{type}/{id} to get the document and its metadata
-		/// <para> </para>http://www.elasticsearch.org/guide/en/elasticsearch/reference/current/docs-get.html#_source
-		/// </summary>
-		/// <typeparam name="T">The type used to infer the default index and typename</typeparam>
-		/// <param name="getSelector">A descriptor that describes which document's source to fetch</param>
-		IGetResponse<T> Get<T>(Func<GetDescriptor<T>, GetDescriptor<T>> getSelector)
-			where T : class;
-
-		/// <inheritdoc />
-		IGetResponse<T> Get<T>(IGetRequest getRequest)
-			where T : class;
-
-		/// <inheritdoc />
-		Task<IGetResponse<T>> GetAsync<T>(Func<GetDescriptor<T>, GetDescriptor<T>> getSelector)
-			where T : class;
-
-		/// <inheritdoc />
-		Task<IGetResponse<T>> GetAsync<T>(IGetRequest getRequest)
-			where T : class;
-
-		/// <summary>
-		/// APIs in elasticsearch accept an index name when working against a specific index, and several indices when applicable. 
-		/// <para>The index aliases API allow to alias an index with a name, with all APIs automatically converting the alias name to the 
-		/// actual index name.</para><para> An alias can also be mapped to more than one index, and when specifying it, the alias 
-		/// will automatically expand to the aliases indices.i</para><para> An alias can also be associated with a filter that will 
-		/// automatically be applied when searching, and routing values.</para>
-		/// <para> </para>http://www.elasticsearch.org/guide/en/elasticsearch/reference/current/indices-aliases.html
-		/// </summary>
-		/// <param name="aliasSelector">A desriptor that describes the parameters for the alias operation</param>
-		IIndicesOperationResponse Alias(Func<AliasDescriptor, AliasDescriptor> aliasSelector);
-
-		/// <inheritdoc />
-		IIndicesOperationResponse Alias(IAliasRequest aliasRequest);
-
-		/// <inheritdoc />
-		Task<IIndicesOperationResponse> AliasAsync(Func<AliasDescriptor, AliasDescriptor> aliasSelector);
-
-		/// <inheritdoc />
-		Task<IIndicesOperationResponse> AliasAsync(IAliasRequest aliasRequest);
-
-		/// <summary>
-		/// The get index alias api allows to filter by alias name and index name. This api redirects to the master and fetches 
-		/// the requested index aliases, if available. This api only serialises the found index aliases.
-		/// <para> Difference with GetAlias is that this call will also return indices without aliases set</para>
-		/// <para> </para>http://www.elasticsearch.org/guide/en/elasticsearch/reference/current/indices-aliases.html#alias-retrieving
-		/// </summary>
-		/// <param name="getAliasDescriptor">A descriptor that describes which aliases/indexes we are interested int</param>
-		IGetAliasesResponse GetAlias(Func<GetAliasDescriptor, GetAliasDescriptor> getAliasDescriptor);
-
-		/// <inheritdoc />
-		IGetAliasesResponse GetAlias(IGetAliasRequest getAliasRequest);
-
-		/// <inheritdoc />
-		Task<IGetAliasesResponse> GetAliasAsync(Func<GetAliasDescriptor, GetAliasDescriptor> getAliasDescriptor);
-
-		/// <inheritdoc />
-		Task<IGetAliasesResponse> GetAliasAsync(IGetAliasRequest getAliasRequest);
-
-		/// <summary>
-		/// The get index alias api allows to filter by alias name and index name. This api redirects to the master and fetches 
-		/// the requested index aliases, if available. This api only serialises the found index aliases.
-		/// <para> </para>http://www.elasticsearch.org/guide/en/elasticsearch/reference/current/indices-aliases.html#alias-retrieving
-		/// </summary>
-		/// <param name="getAliasesDescriptor">A descriptor that describes which aliases/indexes we are interested int</param>
-		IGetAliasesResponse GetAliases(Func<GetAliasesDescriptor, GetAliasesDescriptor> getAliasesDescriptor);
-
-		/// <inheritdoc />
-		IGetAliasesResponse GetAliases(IGetAliasesRequest getAliasesRequest);
-
-		/// <inheritdoc />
-		Task<IGetAliasesResponse> GetAliasesAsync(Func<GetAliasesDescriptor, GetAliasesDescriptor> getAliasesDescriptor);
-
-		/// <inheritdoc />
-		Task<IGetAliasesResponse> GetAliasesAsync(IGetAliasesRequest getAliasesRequest);
-
-		/// <summary>
-		/// Add a single index alias
-		/// http://www.elasticsearch.org/guide/en/elasticsearch/reference/current/indices-aliases.html#alias-adding
-		/// </summary>
-		/// <param name="putAliasRequest">A descriptor that describes the put alias request</param>
-		IPutAliasResponse PutAlias(IPutAliasRequest putAliasRequest);
-
-		/// <inheritdoc />
-		Task<IPutAliasResponse> PutAliasAsync(IPutAliasRequest putAliasRequest);
-
-		/// <inheritdoc />
-		IPutAliasResponse PutAlias(Func<PutAliasDescriptor, PutAliasDescriptor> putAliasDescriptor);
-
-		/// <inheritdoc />
-		Task<IPutAliasResponse> PutAliasAsync(Func<PutAliasDescriptor, PutAliasDescriptor> putAliasDescriptor);
-
-		/// <summary>
-		/// Delete an index alias
-		/// http://www.elasticsearch.org/guide/en/elasticsearch/reference/current/indices-aliases.html#deleting
-		/// </summary>
-		/// <param name="deleteAliasRequest">A descriptor that describes the delete alias request</param>
-		IDeleteAliasResponse DeleteAlias(IDeleteAliasRequest deleteAliasRequest);
-
-		/// <inheritdoc />
-		Task<IDeleteAliasResponse> DeleteAliasAsync(IDeleteAliasRequest deleteAliasRequest);
-
-		/// <inheritdoc />
-		IDeleteAliasResponse DeleteAlias<T>(Func<DeleteAliasDescriptor<T>, DeleteAliasDescriptor<T>> deleteAliasDescriptor) where T : class;
-
-		/// <inheritdoc />
-		Task<IDeleteAliasResponse> DeleteAliasAsync<T>(Func<DeleteAliasDescriptor<T>, DeleteAliasDescriptor<T>> deleteAliasDescriptor) where T : class;
-
-		/// <summary>
-		/// The optimize API allows to optimize one or more indices through an API. The optimize process basically optimizes 
-		/// the index for faster search operations (and relates to the number of segments a Lucene index holds within each shard).
-		///  The optimize operation allows to reduce the number of segments by merging them.
-		/// <para> </para>http://www.elasticsearch.org/guide/en/elasticsearch/reference/current/indices-optimize.html
-		/// </summary>
-		/// <param name="optimizeSelector">An optional descriptor that further describes the optimize operation, i.e limit it to one index</param>
-		IShardsOperationResponse Optimize(Func<OptimizeDescriptor, OptimizeDescriptor> optimizeSelector = null);
-
-		/// <inheritdoc />
-		IShardsOperationResponse Optimize(IOptimizeRequest optimizeRequest);
-
-		/// <inheritdoc />
-		Task<IShardsOperationResponse> OptimizeAsync(Func<OptimizeDescriptor, OptimizeDescriptor> optimizeSelector = null);
-
-		/// <inheritdoc />
-		Task<IShardsOperationResponse> OptimizeAsync(IOptimizeRequest optimizeRequest);
-
-		/// <summary>
-		/// The indices status API allows to get a comprehensive status information of one or more indices.
-		/// <para> </para>http://www.elasticsearch.org/guide/en/elasticsearch/reference/current/indices-status.html
-		/// </summary>
-		/// <param name="selector">An optional descriptor that further describes the status operation, i.e limiting it to certain indices</param>
-		IStatusResponse Status(Func<IndicesStatusDescriptor, IndicesStatusDescriptor> selector = null);
-
-		/// <inheritdoc />
-		IStatusResponse Status(IIndicesStatusRequest statusRequest);
-
-		/// <inheritdoc />
-		Task<IStatusResponse> StatusAsync(Func<IndicesStatusDescriptor, IndicesStatusDescriptor> selector = null);
-
-		/// <inheritdoc />
-		Task<IStatusResponse> StatusAsync(IIndicesStatusRequest statusRequest);
-
-		/// <summary>
-		/// Returns information and statistics on terms in the fields of a particular document as stored in the index.
-		/// <para> </para>http://www.elasticsearch.org/guide/en/elasticsearch/reference/current/docs-termvectors.html
-		/// </summary>
-		/// <typeparam name="T"></typeparam>
-		/// <param name="termVectorSelector"></param>
-		ITermVectorResponse TermVector<T>(Func<TermvectorDescriptor<T>, TermvectorDescriptor<T>> termVectorSelector)
-			where T : class;
-
-		/// <inheritdoc />
-		ITermVectorResponse TermVector(ITermvectorRequest termvectorRequest);
-
-		/// <inheritdoc />
-		Task<ITermVectorResponse> TermVectorAsync<T>(Func<TermvectorDescriptor<T>, TermvectorDescriptor<T>> termVectorSelector)
-			where T : class;
-
-		/// <inheritdoc />
-		Task<ITermVectorResponse> TermVectorAsync(ITermvectorRequest termvectorRequest);
-
-		/// <summary>
-		/// Multi termvectors API allows to get multiple termvectors based on an index, type and id.
-		/// <para> </para>http://www.elasticsearch.org/guide/en/elasticsearch/reference/current/docs-multi-termvectors.html
-		/// </summary>
-		/// <typeparam name="T">The type used to infer the default index and typename</typeparam>
-		/// <param name="multiTermVectorsSelector">The descriptor describing the multi termvectors operation</param>
-		IMultiTermVectorResponse MultiTermVectors<T>(Func<MultiTermVectorsDescriptor<T>, MultiTermVectorsDescriptor<T>> multiTermVectorsSelector)
-			where T : class;
-
-		/// <inheritdoc />
-		IMultiTermVectorResponse MultiTermVectors(IMultiTermVectorsRequest multiTermVectorsRequest);
-
-		/// <inheritdoc />
-		Task<IMultiTermVectorResponse> MultiTermVectorsAsync<T>(Func<MultiTermVectorsDescriptor<T>, MultiTermVectorsDescriptor<T>> multiTermVectorsSelector)
-			where T : class;
-
-		/// <inheritdoc />
-		Task<IMultiTermVectorResponse> MultiTermVectorsAsync(IMultiTermVectorsRequest multiTermVectorsRequest);
-
-		/// <summary>
-		/// The suggest feature suggests similar looking terms based on a provided text by using a suggester. 
-		/// <para> </para>http://www.elasticsearch.org/guide/en/elasticsearch/reference/current/search-suggesters.html
-		/// </summary>
-		/// <typeparam name="T">The type used to strongly type parts of the suggest operation</typeparam>
-		/// <param name="selector">The suggesters to use this operation (can be multiple)</param>
-		ISuggestResponse Suggest<T>(Func<SuggestDescriptor<T>, SuggestDescriptor<T>> selector)
-			where T : class;
-
-		/// <inheritdoc />
-		ISuggestResponse Suggest(ISuggestRequest suggestRequest);
-
-		/// <inheritdoc />
-		Task<ISuggestResponse> SuggestAsync<T>(Func<SuggestDescriptor<T>, SuggestDescriptor<T>> selector)
-			where T : class;
-
-		/// <inheritdoc />
-		Task<ISuggestResponse> SuggestAsync(ISuggestRequest suggestRequest);
-
-
-		/// <summary>
-		/// Deletes a registered scroll request on the cluster 
-		/// <para> </para>http://www.elasticsearch.org/guide/en/elasticsearch/reference/current/search-request-scroll.html
-		/// </summary>
-		/// <param name="clearScrollSelector">Specify the scroll id as well as request specific configuration</param>
-		IEmptyResponse ClearScroll(Func<ClearScrollDescriptor, ClearScrollDescriptor> clearScrollSelector);
-
-		/// <inheritdoc />
-		IEmptyResponse ClearScroll(IClearScrollRequest clearScrollRequest);
-
-		/// <inheritdoc />
-		Task<IEmptyResponse> ClearScrollAsync(Func<ClearScrollDescriptor, ClearScrollDescriptor> clearScrollSelector);
-
-		/// <inheritdoc />
-		Task<IEmptyResponse> ClearScrollAsync(IClearScrollRequest clearScrollRequest);
-
-		/// <summary>
-		/// Check if a document exists without returning its contents
-		/// <para> </para>http://www.elasticsearch.org/guide/en/elasticsearch/reference/current/docs-get.html
-		/// </summary>
-		/// <typeparam name="T">The type used to infer the default index and typename</typeparam>
-		/// <param name="existsSelector">Describe what document we are looking for</param>
-		IExistsResponse DocumentExists<T>(Func<DocumentExistsDescriptor<T>, DocumentExistsDescriptor<T>> existsSelector)
-			where T : class;
-
-		/// <inheritdoc />
-		IExistsResponse DocumentExists(IDocumentExistsRequest documentExistsRequest);
-
-		/// <inheritdoc />
-		Task<IExistsResponse> DocumentExistsAsync<T>(Func<DocumentExistsDescriptor<T>, DocumentExistsDescriptor<T>> existsSelector)
-			where T : class;
-
-		/// <inheritdoc />
-		Task<IExistsResponse> DocumentExistsAsync(IDocumentExistsRequest documentExistsRequest);
-
-		/// <summary>
-		/// Before any snapshot or restore operation can be performed a snapshot repository should be registered in Elasticsearch. 
-		/// <para> </para>http://www.elasticsearch.org/guide/en/elasticsearch/reference/current/modules-snapshots.html#_repositories
-		/// </summary>
-		/// <param name="repository">The name for the repository</param>
-		/// <param name="selector">describe what the repository looks like</param>
-		IAcknowledgedResponse CreateRepository(string repository, Func<CreateRepositoryDescriptor, CreateRepositoryDescriptor> selector);
-
-		/// <inheritdoc />
-		IAcknowledgedResponse CreateRepository(ICreateRepositoryRequest createRepositoryRequest);
-
-		/// <inheritdoc />
-		Task<IAcknowledgedResponse> CreateRepositoryAsync(string repository, Func<CreateRepositoryDescriptor, CreateRepositoryDescriptor> selector);
-
-		/// <inheritdoc />
-		Task<IAcknowledgedResponse> CreateRepositoryAsync(ICreateRepositoryRequest createRepositoryRequest);
-
-		/// <summary>
-		/// Delete a repository, if you have ongoing restore operations be sure to delete the indices being restored into first.
-		/// <para> </para>http://www.elasticsearch.org/guide/en/elasticsearch/reference/current/modules-snapshots.html#_repositories
-		/// </summary>
-		/// <param name="repository">The name of the repository</param>
-		/// <param name="selector">Optionaly provide the delete operation with more details</param>>
-		IAcknowledgedResponse DeleteRepository(string repository, Func<DeleteRepositoryDescriptor, DeleteRepositoryDescriptor> selector = null);
-
-		/// <inheritdoc />
-		IAcknowledgedResponse DeleteRepository(IDeleteRepositoryRequest deleteRepositoryRequest);
-
-		/// <inheritdoc />
-		Task<IAcknowledgedResponse> DeleteRepositoryAsync(string repository, Func<DeleteRepositoryDescriptor, DeleteRepositoryDescriptor> selector = null);
-
-		/// <inheritdoc />
-		Task<IAcknowledgedResponse> DeleteRepositoryAsync(IDeleteRepositoryRequest deleteRepositoryRequest);
-
-		/// <summary>
-		/// A repository can contain multiple snapshots of the same cluster. Snapshot are identified by unique names within the cluster.
-		/// /// <para> </para>http://www.elasticsearch.org/guide/en/elasticsearch/reference/current/modules-snapshots.html#_snapshot
-		/// </summary>
-		/// <param name="repository">The name of the repository we want to create a snapshot in</param>
-		/// <param name="snapshotName">The name of the snapshot</param>
-		/// <param name="selector">Optionally provide more details about the snapshot operation</param>
-		ISnapshotResponse Snapshot(string repository, string snapshotName, Func<SnapshotDescriptor, SnapshotDescriptor> selector = null);
-
-		/// <inheritdoc />
-		ISnapshotResponse Snapshot(ISnapshotRequest snapshotRequest);
-
-		/// <inheritdoc />
-		Task<ISnapshotResponse> SnapshotAsync(string repository, string snapshotName, Func<SnapshotDescriptor, SnapshotDescriptor> selector = null);
-
-		/// <inheritdoc />
-		Task<ISnapshotResponse> SnapshotAsync(ISnapshotRequest snapshotRequest);
-
-		/// <inheritdoc />
-		IObservable<ISnapshotStatusResponse> SnapshotObservable(TimeSpan interval, Func<SnapshotDescriptor, SnapshotDescriptor> snapshotSelector = null);
-
-		/// <inheritdoc />
-		IObservable<ISnapshotStatusResponse> SnapshotObservable(TimeSpan interval, ISnapshotRequest snapshotRequest);
-
-		/// <summary>
-		/// Delete a snapshot
-		/// <para> </para>http://www.elasticsearch.org/guide/en/elasticsearch/reference/current/modules-snapshots.html#_snapshot
-		/// </summary>
-		/// <param name="repository">The repository name under which the snapshot we want to delete lives</param>
-		/// <param name="snapshotName">The name of the snapshot that we want to delete</param>
-		/// <param name="selector">Optionally further describe the delete snapshot operation</param>
-		IAcknowledgedResponse DeleteSnapshot(string repository, string snapshotName, Func<DeleteSnapshotDescriptor, DeleteSnapshotDescriptor> selector = null);
-
-		/// <inheritdoc />
-		IAcknowledgedResponse DeleteSnapshot(IDeleteSnapshotRequest deleteSnapshotRequest);
-
-		/// <inheritdoc />
-		Task<IAcknowledgedResponse> DeleteSnapshotAsync(string repository, string snapshotName, Func<DeleteSnapshotDescriptor, DeleteSnapshotDescriptor> selector = null);
-
-		/// <inheritdoc />
-		Task<IAcknowledgedResponse> DeleteSnapshotAsync(IDeleteSnapshotRequest deleteSnapshotRequest);
-
-		/// <summary>
-		/// Gets information about one or more snapshots
-		/// <para> </para>http://www.elasticsearch.org/guide/en/elasticsearch/reference/current/modules-snapshots.html#_snapshot
-		/// </summary>
-		/// <param name="repository">The repository name under which the snapshots live</param>
-		/// <param name="snapshotName">The names of the snapshots we want information from (can be _all or wildcards)</param>
-		/// <param name="selector">Optionally further describe the get snapshot operation</param>
-		IGetSnapshotResponse GetSnapshot(string repository, string snapshotName, Func<GetSnapshotDescriptor, GetSnapshotDescriptor> selector = null);
-
-		/// <inheritdoc />
-		IGetSnapshotResponse GetSnapshot(IGetSnapshotRequest getSnapshotRequest);
-
-		/// <inheritdoc />
-		Task<IGetSnapshotResponse> GetSnapshotAsync(string repository, string snapshotName, Func<GetSnapshotDescriptor, GetSnapshotDescriptor> selector = null);
-
-		/// <inheritdoc />
-		Task<IGetSnapshotResponse> GetSnapshotAsync(IGetSnapshotRequest getSnapshotRequest);
-
-		/// <summary>
-		/// Restore a snapshot
-		/// <para> </para>http://www.elasticsearch.org/guide/en/elasticsearch/reference/current/modules-snapshots.html#_restore
-		/// </summary>
-		/// <param name="repository">The repository name that holds our snapshot</param>
-		/// <param name="snapshotName">The name of the snapshot that we want to restore</param>
-		/// <param name="selector">Optionally further describe the restore operation</param>
-		IRestoreResponse Restore(string repository, string snapshotName, Func<RestoreDescriptor, RestoreDescriptor> selector = null);
-
-		/// <inheritdoc />
-		IRestoreResponse Restore(IRestoreRequest restoreRequest);
-
-		/// <inheritdoc />
-		Task<IRestoreResponse> RestoreAsync(string repository, string snapshotName, Func<RestoreDescriptor, RestoreDescriptor> selector = null);
-
-		/// <inheritdoc />
-		Task<IRestoreResponse> RestoreAsync(IRestoreRequest restoreRequest);
-
-		/// <inheritdoc />
-		IObservable<IRecoveryStatusResponse> RestoreObservable(TimeSpan interval, Func<RestoreDescriptor, RestoreDescriptor> selector = null);
-
-		/// <inheritdoc />
-		IObservable<IRecoveryStatusResponse> RestoreObservable(TimeSpan interval, IRestoreRequest restoreRequest);
-
-		/// <summary>
-		/// Allows to update cluster wide specific settings. Settings updated can either be persistent 
-		/// (applied cross restarts) or transient (will not survive a full cluster restart). 
-		/// <para> </para>http://www.elasticsearch.org/guide/en/elasticsearch/reference/current/cluster-update-settings.html
-		/// </summary>
-		IClusterPutSettingsResponse ClusterSettings(Func<ClusterSettingsDescriptor, ClusterSettingsDescriptor> clusterHealthSelector);
-
-		/// <inheritdoc />
-		Task<IClusterPutSettingsResponse> ClusterSettingsAsync(Func<ClusterSettingsDescriptor, ClusterSettingsDescriptor> clusterHealthSelector);
-
-		/// <inheritdoc />
-		IClusterPutSettingsResponse ClusterSettings(IClusterSettingsRequest clusterSettingsRequest);
-
-		/// <inheritdoc />
-		Task<IClusterPutSettingsResponse> ClusterSettingsAsync(IClusterSettingsRequest clusterSettingsRequest);
-
-		/// <summary>
-		/// Gets cluster wide specific settings. Settings updated can either be persistent 
-		/// (applied cross restarts) or transient (will not survive a full cluster restart). 
-		/// <para> </para>http://www.elasticsearch.org/guide/en/elasticsearch/reference/current/cluster-update-settings.html
-		/// </summary>
-		IClusterGetSettingsResponse ClusterGetSettings(Func<ClusterGetSettingsDescriptor, ClusterGetSettingsDescriptor> selector);
-
-		/// <inheritdoc />
-		Task<IClusterGetSettingsResponse> ClusterGetSettingsAsync(Func<ClusterGetSettingsDescriptor, ClusterGetSettingsDescriptor> selector);
-
-		/// <inheritdoc />
-		IClusterGetSettingsResponse ClusterGetSettings(IClusterGetSettingsRequest clusterSettingsRequest = null);
-
-		/// <inheritdoc />
-		Task<IClusterGetSettingsResponse> ClusterGetSettingsAsync(IClusterGetSettingsRequest clusterSettingsRequest = null);
-
-		/// <summary>
-		/// Returns a list of any cluster-level changes (e.g. create index, update mapping, allocate or fail shard) which have not yet been executed.
-		/// </summary>
-		IClusterPendingTasksResponse ClusterPendingTasks(Func<ClusterPendingTasksDescriptor, ClusterPendingTasksDescriptor> pendingTasksSelector = null);
-
-		/// <inheritdoc />
-		Task<IClusterPendingTasksResponse> ClusterPendingTasksAsync(Func<ClusterPendingTasksDescriptor, ClusterPendingTasksDescriptor> pendingTasksSelector = null);
-
-		/// <inheritdoc />
-		IClusterPendingTasksResponse ClusterPendingTasks(IClusterPendingTasksRequest pendingTasksRequest);
-
-		/// <inheritdoc />
-		Task<IClusterPendingTasksResponse> ClusterPendingTasksAsync(IClusterPendingTasksRequest pendingTasksRequest);
-
-		/// <inheritdoc />
-		IExistsResponse AliasExists(Func<AliasExistsDescriptor, AliasExistsDescriptor> selector);
-
-		/// <inheritdoc />
-		IExistsResponse AliasExists(IAliasExistsRequest AliasRequest);
-
-		/// <inheritdoc />
-		Task<IExistsResponse> AliasExistsAsync(Func<AliasExistsDescriptor, AliasExistsDescriptor> selector);
-
-		/// <inheritdoc />
-		Task<IExistsResponse> AliasExistsAsync(IAliasExistsRequest AliasRequest);
-
-		/// <inheritdoc />
-		IExistsResponse TypeExists(Func<TypeExistsDescriptor, TypeExistsDescriptor> selector);
-
-		/// <inheritdoc />
-		IExistsResponse TypeExists(ITypeExistsRequest TypeRequest);
-
-		/// <inheritdoc />
-		Task<IExistsResponse> TypeExistsAsync(Func<TypeExistsDescriptor, TypeExistsDescriptor> selector);
-
-		/// <inheritdoc />
-		Task<IExistsResponse> TypeExistsAsync(ITypeExistsRequest TypeRequest);
-
-		/// <inheritdoc />
-		IExplainResponse<T> Explain<T>(Func<ExplainDescriptor<T>, ExplainDescriptor<T>> querySelector)
-			where T : class;
-
-		/// <inheritdoc />
-		IExplainResponse<T> Explain<T>(IExplainRequest explainRequest)
-			where T : class;
-
-		/// <inheritdoc />
-		Task<IExplainResponse<T>> ExplainAsync<T>(Func<ExplainDescriptor<T>, ExplainDescriptor<T>> querySelector)
-			where T : class;
-
-		/// <inheritdoc />
-		Task<IExplainResponse<T>> ExplainAsync<T>(IExplainRequest explainRequest)
-			where T : class;
-
-		/// <inheritdoc />
-		IMultiPercolateResponse MultiPercolate(Func<MultiPercolateDescriptor, MultiPercolateDescriptor> multiPercolateSelector);
-
-		/// <inheritdoc />
-		IMultiPercolateResponse MultiPercolate(IMultiPercolateRequest multiRequest);
-
-		/// <inheritdoc />
-		Task<IMultiPercolateResponse> MultiPercolateAsync(Func<MultiPercolateDescriptor, MultiPercolateDescriptor> multiPercolateSelector);
-
-		/// <inheritdoc />
-		Task<IMultiPercolateResponse> MultiPercolateAsync(IMultiPercolateRequest multiPercolateRequest);
-
-		/// <inheritdoc />
-		IGetFieldMappingResponse GetFieldMapping<T>(Func<GetFieldMappingDescriptor<T>, GetFieldMappingDescriptor<T>> selector = null)
-			where T : class;
-
-		/// <inheritdoc />
-		IGetFieldMappingResponse GetFieldMapping(IGetFieldMappingRequest getFieldMappingRequest);
-
-		/// <inheritdoc />
-		Task<IGetFieldMappingResponse> GetFieldMappingAsync<T>(Func<GetFieldMappingDescriptor<T>, GetFieldMappingDescriptor<T>> selector = null)
-			where T : class;
-
-		/// <inheritdoc />
-		Task<IGetFieldMappingResponse> GetFieldMappingAsync(IGetFieldMappingRequest getFieldMappingRequest);
-
-		/// <inheritdoc />
-		IExistsResponse TemplateExists(Func<TemplateExistsDescriptor, TemplateExistsDescriptor> selector);
-
-		/// <inheritdoc />
-		IExistsResponse TemplateExists(ITemplateExistsRequest templateRequest);
-
-		/// <inheritdoc />
-		Task<IExistsResponse> TemplateExistsAsync(Func<TemplateExistsDescriptor, TemplateExistsDescriptor> selector);
-
-		/// <inheritdoc />
-		Task<IExistsResponse> TemplateExistsAsync(ITemplateExistsRequest templateRequest);
-
-		/// <summary>
-		/// Executes a HEAD request to the cluster to determine whether it's up or not.
-		/// </summary>
-		IPingResponse Ping(Func<PingDescriptor, PingDescriptor> pingSelector = null);
-
-		/// <inheritdoc />
-		Task<IPingResponse> PingAsync(Func<PingDescriptor, PingDescriptor> pingSelector = null);
-
-		/// <inheritdoc />
-		IPingResponse Ping(IPingRequest pingRequest);
-
-		/// <inheritdoc />
-		Task<IPingResponse> PingAsync(IPingRequest pingRequest);
-
-		/// <inheritdoc />
-		ISearchShardsResponse SearchShards<T>(Func<SearchShardsDescriptor<T>, SearchShardsDescriptor<T>> searchSelector) where T : class;
-
-		ISearchShardsResponse SearchShards(ISearchShardsRequest request);
-
-		/// <inheritdoc />
-		Task<ISearchShardsResponse> SearchShardsAsync<T>(Func<SearchShardsDescriptor<T>, SearchShardsDescriptor<T>> searchSelector)
-			where T : class;
-
-		Task<ISearchShardsResponse> SearchShardsAsync(ISearchShardsRequest request);
-
-		/// <inheritdoc />
-		IGetRepositoryResponse GetRepository(Func<GetRepositoryDescriptor, GetRepositoryDescriptor> selector);
-
-		/// <inheritdoc />
-		IGetRepositoryResponse GetRepository(IGetRepositoryRequest request);
-
-		/// <inheritdoc />
-		Task<IGetRepositoryResponse> GetRepositoryAsync(Func<GetRepositoryDescriptor, GetRepositoryDescriptor> selector);
-
-		/// <inheritdoc />
-		Task<IGetRepositoryResponse> GetRepositoryAsync(IGetRepositoryRequest request);
-
-		ISnapshotStatusResponse SnapshotStatus(Func<SnapshotStatusDescriptor, SnapshotStatusDescriptor> selector = null);
-
-		/// <inheritdoc />
-		ISnapshotStatusResponse SnapshotStatus(ISnapshotStatusRequest getSnapshotRequest);
-
-		/// <inheritdoc />
-		Task<ISnapshotStatusResponse> SnapshotStatusAsync(Func<SnapshotStatusDescriptor, SnapshotStatusDescriptor> selector = null);
-
-		/// <inheritdoc />
-		Task<ISnapshotStatusResponse> SnapshotStatusAsync(ISnapshotStatusRequest getSnapshotRequest);
-
-		IRecoveryStatusResponse RecoveryStatus(Func<RecoveryStatusDescriptor, RecoveryStatusDescriptor> selector = null);
-
-		/// <inheritdoc />
-		IRecoveryStatusResponse RecoveryStatus(IRecoveryStatusRequest statusRequest);
-
-		/// <inheritdoc />
-		Task<IRecoveryStatusResponse> RecoveryStatusAsync(Func<RecoveryStatusDescriptor, RecoveryStatusDescriptor> selector = null);
-
-		/// <inheritdoc />
-		Task<IRecoveryStatusResponse> RecoveryStatusAsync(IRecoveryStatusRequest statusRequest);
-
-		/// <summary>
-		/// Perform any request you want over the configured IConnection synchronously while taking advantage of the cluster failover.
-		/// </summary>
-		/// <typeparam name="T">The type representing the response JSON</typeparam>
-		/// <param name="method">the HTTP Method to use</param>
-		/// <param name="path">The path of the the url that you would like to hit</param>
-		/// <param name="data">The body of the request, string and byte[] are posted as is other types will be serialized to JSON</param>
-		/// <param name="requestParameters">Optionally configure request specific timeouts, headers</param>
-		/// <returns>An ElasticsearchResponse of T where T represents the JSON response body</returns>
-		ElasticsearchResponse<T> DoRequest<T>(string method, string path, object data = null, IRequestParameters requestParameters = null);
-
-		/// <summary>
-		/// Perform any request you want over the configured IConnection asynchronously while taking advantage of the cluster failover.
-		/// </summary>
-		/// <typeparam name="T">The type representing the response JSON</typeparam>
-		/// <param name="method">the HTTP Method to use</param>
-		/// <param name="path">The path of the the url that you would like to hit</param>
-		/// <param name="data">The body of the request, string and byte[] are posted as is other types will be serialized to JSON</param>
-		/// <param name="requestParameters">Optionally configure request specific timeouts, headers</param>
-		/// <returns>A task of ElasticsearchResponse of T where T represents the JSON response body</returns>
-		Task<ElasticsearchResponse<T>> DoRequestAsync<T>(string method, string path, object data = null, IRequestParameters requestParameters = null);
-
-		/// <inheritdoc />
-		IPutScriptResponse PutScript(Func<PutScriptDescriptor, PutScriptDescriptor> putScriptDescriptor);
-
-		/// <inheritdoc />
-		Task<IPutScriptResponse> PutScriptAsync(Func<PutScriptDescriptor, PutScriptDescriptor> putScriptDescriptor);
-
-		/// <inheritdoc />
-		IGetScriptResponse GetScript(Func<GetScriptDescriptor, GetScriptDescriptor> getScriptDescriptor);
-
-		/// <inheritdoc />
-		Task<IGetScriptResponse> GetScriptAsync(Func<GetScriptDescriptor, GetScriptDescriptor> getScriptDescriptor);
-
-		/// <inheritdoc />
-		IDeleteScriptResponse DeleteScript(Func<DeleteScriptDescriptor, DeleteScriptDescriptor> deleteScriptDescriptor);
-
-		/// <inheritdoc />
-		Task<IDeleteScriptResponse> DeleteScriptAsync(Func<DeleteScriptDescriptor, DeleteScriptDescriptor> deleteScriptDescriptor);
-
-		/// <inheritdoc />
-		IGetIndexResponse GetIndex(Func<GetIndexDescriptor, GetIndexDescriptor> getIndexSelector);
-
-		/// <inheritdoc />
-		IGetIndexResponse GetIndex(IGetIndexRequest createIndexRequest);
-
-		/// <inheritdoc />
-		Task<IGetIndexResponse> GetIndexAsync(Func<GetIndexDescriptor, GetIndexDescriptor> getIndexSelector);
-
-		/// <inheritdoc />
-		Task<IGetIndexResponse> GetIndexAsync(IGetIndexRequest createIndexRequest);
-
-		/// <inheritdoc />
-		IExistsResponse SearchExists<T>(Func<SearchExistsDescriptor<T>, SearchExistsDescriptor<T>> selector)
-			where T : class;
-
-		/// <inheritdoc />
-		IExistsResponse SearchExists(ISearchExistsRequest indexRequest);
-
-		/// <inheritdoc />
-		Task<IExistsResponse> SearchExistsAsync<T>(Func<SearchExistsDescriptor<T>, SearchExistsDescriptor<T>> selector)
-			where T : class;
-
-		/// <inheritdoc />
-		Task<IExistsResponse> SearchExistsAsync(ISearchExistsRequest indexRequest);
-
-		/// <inheritdoc />
-		IVerifyRepositoryResponse VerifyRepository(string name, Func<VerifyRepositoryDescriptor, VerifyRepositoryDescriptor> selector = null);
-
-		/// <inheritdoc />
-		IVerifyRepositoryResponse VerifyRepository(IVerifyRepositoryRequest verifyRepositoryRequest);
-
-		/// <inheritdoc />
-		Task<IVerifyRepositoryResponse> VerifyRepositoryAsync(string name, Func<VerifyRepositoryDescriptor, VerifyRepositoryDescriptor> selector = null);
-
-		/// <inheritdoc />
-		Task<IVerifyRepositoryResponse> VerifyRepositoryAsync(IVerifyRepositoryRequest verifyRepositoryRequest);
-
-		/// <inheritdoc />
-		IUpgradeResponse Upgrade(IUpgradeRequest upgradeRequest);
-
-		/// <inheritdoc />
-		IUpgradeResponse Upgrade(Func<UpgradeDescriptor, UpgradeDescriptor> upgradeDescriptor = null);
-
-		/// <inheritdoc />
-		Task<IUpgradeResponse> UpgradeAsync(IUpgradeRequest upgradeRequest);
-
-		/// <inheritdoc />
-		Task<IUpgradeResponse> UpgradeAsync(Func<UpgradeDescriptor, UpgradeDescriptor> upgradeDescriptor = null);
-
-		/// <inheritdoc />
-		IUpgradeStatusResponse UpgradeStatus(IUpgradeStatusRequest upgradeRequest);
-
-		/// <inheritdoc />
-		IUpgradeStatusResponse UpgradeStatus(Func<UpgradeStatusDescriptor, UpgradeStatusDescriptor> upgradeDescriptor = null);
-
-		/// <inheritdoc />
-		Task<IUpgradeStatusResponse> UpgradeStatusAsync(IUpgradeStatusRequest upgradeRequest);
-
-		/// <inheritdoc />
-		Task<IUpgradeStatusResponse> UpgradeStatusAsync(Func<UpgradeStatusDescriptor, UpgradeStatusDescriptor> upgradeDescriptor = null);
-
-		/// <inheritdoc />
-		ICatResponse<CatAliasesRecord> CatAliases(Func<CatAliasesDescriptor, CatAliasesDescriptor> selector = null);
-
-		ICatResponse<CatAliasesRecord> CatAliases(ICatAliasesRequest request);
-		Task<ICatResponse<CatAliasesRecord>> CatAliasesAsync(Func<CatAliasesDescriptor, CatAliasesDescriptor> selector = null);
-		Task<ICatResponse<CatAliasesRecord>> CatAliasesAsync(ICatAliasesRequest request);
-
-		/// <inheritdoc />
-		ICatResponse<CatAllocationRecord> CatAllocation(Func<CatAllocationDescriptor, CatAllocationDescriptor> selector = null);
-
-		ICatResponse<CatAllocationRecord> CatAllocation(ICatAllocationRequest request);
-		Task<ICatResponse<CatAllocationRecord>> CatAllocationAsync(Func<CatAllocationDescriptor, CatAllocationDescriptor> selector = null);
-		Task<ICatResponse<CatAllocationRecord>> CatAllocationAsync(ICatAllocationRequest request);
-
-		/// <inheritdoc />
-		ICatResponse<CatCountRecord> CatCount(Func<CatCountDescriptor, CatCountDescriptor> selector = null);
-
-		ICatResponse<CatCountRecord> CatCount(ICatCountRequest request);
-		Task<ICatResponse<CatCountRecord>> CatCountAsync(Func<CatCountDescriptor, CatCountDescriptor> selector = null);
-		Task<ICatResponse<CatCountRecord>> CatCountAsync(ICatCountRequest request);
-
-		/// <inheritdoc />
-		ICatResponse<CatHealthRecord> CatHealth(Func<CatHealthDescriptor, CatHealthDescriptor> selector = null);
-
-		ICatResponse<CatHealthRecord> CatHealth(ICatHealthRequest request);
-		Task<ICatResponse<CatHealthRecord>> CatHealthAsync(Func<CatHealthDescriptor, CatHealthDescriptor> selector = null);
-		Task<ICatResponse<CatHealthRecord>> CatHealthAsync(ICatHealthRequest request);
-
-		/// <inheritdoc />
-		ICatResponse<CatIndicesRecord> CatIndices(Func<CatIndicesDescriptor, CatIndicesDescriptor> selector = null);
-
-		ICatResponse<CatIndicesRecord> CatIndices(ICatIndicesRequest request);
-		Task<ICatResponse<CatIndicesRecord>> CatIndicesAsync(Func<CatIndicesDescriptor, CatIndicesDescriptor> selector = null);
-		Task<ICatResponse<CatIndicesRecord>> CatIndicesAsync(ICatIndicesRequest request);
-
-		/// <inheritdoc />
-		ICatResponse<CatMasterRecord> CatMaster(Func<CatMasterDescriptor, CatMasterDescriptor> selector = null);
-
-		ICatResponse<CatMasterRecord> CatMaster(ICatMasterRequest request);
-		Task<ICatResponse<CatMasterRecord>> CatMasterAsync(Func<CatMasterDescriptor, CatMasterDescriptor> selector = null);
-		Task<ICatResponse<CatMasterRecord>> CatMasterAsync(ICatMasterRequest request);
-
-		/// <inheritdoc />
-		ICatResponse<CatNodesRecord> CatNodes(Func<CatNodesDescriptor, CatNodesDescriptor> selector = null);
-
-		ICatResponse<CatNodesRecord> CatNodes(ICatNodesRequest request);
-		Task<ICatResponse<CatNodesRecord>> CatNodesAsync(Func<CatNodesDescriptor, CatNodesDescriptor> selector = null);
-		Task<ICatResponse<CatNodesRecord>> CatNodesAsync(ICatNodesRequest request);
-
-		/// <inheritdoc />
-		ICatResponse<CatPendingTasksRecord> CatPendingTasks(Func<CatPendingTasksDescriptor, CatPendingTasksDescriptor> selector = null);
-
-		ICatResponse<CatPendingTasksRecord> CatPendingTasks(ICatPendingTasksRequest request);
-		Task<ICatResponse<CatPendingTasksRecord>> CatPendingTasksAsync(Func<CatPendingTasksDescriptor, CatPendingTasksDescriptor> selector = null);
-		Task<ICatResponse<CatPendingTasksRecord>> CatPendingTasksAsync(ICatPendingTasksRequest request);
-
-		/// <inheritdoc />
-		ICatResponse<CatPluginsRecord> CatPlugins(Func<CatPluginsDescriptor, CatPluginsDescriptor> selector = null);
-
-		ICatResponse<CatPluginsRecord> CatPlugins(ICatPluginsRequest request);
-		Task<ICatResponse<CatPluginsRecord>> CatPluginsAsync(Func<CatPluginsDescriptor, CatPluginsDescriptor> selector = null);
-		Task<ICatResponse<CatPluginsRecord>> CatPluginsAsync(ICatPluginsRequest request);
-
-		/// <inheritdoc />
-		ICatResponse<CatRecoveryRecord> CatRecovery(Func<CatRecoveryDescriptor, CatRecoveryDescriptor> selector = null);
-
-		ICatResponse<CatRecoveryRecord> CatRecovery(ICatRecoveryRequest request);
-		Task<ICatResponse<CatRecoveryRecord>> CatRecoveryAsync(Func<CatRecoveryDescriptor, CatRecoveryDescriptor> selector = null);
-		Task<ICatResponse<CatRecoveryRecord>> CatRecoveryAsync(ICatRecoveryRequest request);
-
-		/// <inheritdoc />
-		ICatResponse<CatThreadPoolRecord> CatThreadPool(Func<CatThreadPoolDescriptor, CatThreadPoolDescriptor> selector = null);
-
-		ICatResponse<CatThreadPoolRecord> CatThreadPool(ICatThreadPoolRequest request);
-		Task<ICatResponse<CatThreadPoolRecord>> CatThreadPoolAsync(Func<CatThreadPoolDescriptor, CatThreadPoolDescriptor> selector = null);
-		Task<ICatResponse<CatThreadPoolRecord>> CatThreadPoolAsync(ICatThreadPoolRequest request);
-
-		/// <inheritdoc />
-		ICatResponse<CatShardsRecord> CatShards(Func<CatShardsDescriptor, CatShardsDescriptor> selector = null);
-
-		ICatResponse<CatShardsRecord> CatShards(ICatShardsRequest request);
-		Task<ICatResponse<CatShardsRecord>> CatShardsAsync(Func<CatShardsDescriptor, CatShardsDescriptor> selector = null);
-		Task<ICatResponse<CatShardsRecord>> CatShardsAsync(ICatShardsRequest request);
-
-		/// <inheritdoc />
-		ICatResponse<CatFielddataRecord> CatFielddata(Func<CatFielddataDescriptor, CatFielddataDescriptor> selector = null);
-
-		ICatResponse<CatFielddataRecord> CatFielddata(ICatFielddataRequest request);
-		Task<ICatResponse<CatFielddataRecord>> CatFielddataAsync(Func<CatFielddataDescriptor, CatFielddataDescriptor> selector = null);
-		Task<ICatResponse<CatFielddataRecord>> CatFielddataAsync(ICatFielddataRequest request);
-	}
-}
+﻿using System;
+using System.Threading.Tasks;
+using Elasticsearch.Net;
+using Elasticsearch.Net.Connection;
+
+namespace Nest
+{
+	public interface IElasticClient
+	{
+		IConnection Connection { get; }
+		INestSerializer Serializer { get; }
+		IElasticsearchClient Raw { get; }
+		ElasticInferrer Infer { get; }
+
+		/// <summary>
+		/// Helper method that allows you to reindex from one index into another using SCAN and SCROLL.
+		/// </summary>
+		/// <returns>An IObservable you can subscribe to to listen to the progress of the reindexation process</returns>
+		IObservable<IReindexResponse<T>> Reindex<T>(Func<ReindexDescriptor<T>, ReindexDescriptor<T>> reindexSelector)
+			where T : class;
+
+		/// <summary>
+		/// A search request can be scrolled by specifying the scroll parameter. 
+		/// <para>The scroll parameter is a time value parameter (for example: scroll=5m), 
+		/// indicating for how long the nodes that participate in the search will maintain relevant resources in
+		/// order to continue and support it.</para><para> 
+		/// This is very similar in its idea to opening a cursor against a database.</para>
+		/// <para> </para><para>http://www.elasticsearch.org/guide/en/elasticsearch/reference/current/search-request-scroll.html</para>
+		/// </summary>
+		/// <typeparam name="T">The type that represents the result hits</typeparam>
+		/// <param name="scrollRequest">A descriptor that describes the scroll operation</param>
+		/// <returns>A query response holding T hits as well as the ScrollId for the next scroll operation</returns>
+		ISearchResponse<T> Scroll<T>(IScrollRequest scrollRequest)
+			where T : class;
+
+		///<inheritdoc />
+		ISearchResponse<T> Scroll<T>(Func<ScrollDescriptor<T>, ScrollDescriptor<T>> scrollSelector)
+			where T : class;
+
+		///<inheritdoc />
+		Task<ISearchResponse<T>> ScrollAsync<T>(IScrollRequest scrollRequest)
+			where T : class;
+
+		///<inheritdoc />
+		Task<ISearchResponse<T>> ScrollAsync<T>(Func<ScrollDescriptor<T>, ScrollDescriptor<T>> scrollSelector)
+			where T : class;
+
+		/// <summary>
+		/// The update API allows to update a document based on a script provided. 
+		/// <para>The operation gets the document (collocated with the shard) from the index, runs the script 
+		/// (with optional script language and parameters), and index back the result 
+		/// (also allows to delete, or ignore the operation). </para>
+		/// <para>It uses versioning to make sure no updates have happened during the "get" and "reindex".</para>
+		/// <para> </para>http://www.elasticsearch.org/guide/en/elasticsearch/reference/current/docs-update.html
+		/// </summary>
+		/// <typeparam name="T">The type to describe the document to be updated</typeparam>
+		/// <param name="updateSelector">a descriptor that describes the update operation</param>
+		IUpdateResponse Update<T>(Func<UpdateDescriptor<T, T>, UpdateDescriptor<T, T>> updateSelector)
+			where T : class;
+
+		/// <inheritdoc />
+		IUpdateResponse Update<T, K>(Func<UpdateDescriptor<T, K>, UpdateDescriptor<T, K>> updateSelector)
+			where T : class
+			where K : class;
+
+		/// <inheritdoc />
+		IUpdateResponse Update<T>(IUpdateRequest<T, T> updateRequest)
+			where T : class;
+
+		/// <inheritdoc />
+		IUpdateResponse Update<T, K>(IUpdateRequest<T, K> updateRequest)
+			where T : class
+			where K : class;
+
+		/// <inheritdoc />
+		Task<IUpdateResponse> UpdateAsync<T>(Func<UpdateDescriptor<T, T>, UpdateDescriptor<T, T>> updateSelector)
+			where T : class;
+
+		/// <inheritdoc />
+		Task<IUpdateResponse> UpdateAsync<T>(IUpdateRequest<T, T> updateRequest)
+			where T : class;
+
+		/// <inheritdoc />
+		Task<IUpdateResponse> UpdateAsync<T, K>(Func<UpdateDescriptor<T, K>, UpdateDescriptor<T, K>> updateSelector)
+			where T : class
+			where K : class;
+
+		/// <inheritdoc />
+		Task<IUpdateResponse> UpdateAsync<T, K>(IUpdateRequest<T, K> updateRequest)
+			where T : class
+			where K : class;
+
+		/// <summary>
+		/// Change specific index level settings in real time. Note not all index settings CAN be updated.
+		/// <para> </para>http://www.elasticsearch.org/guide/en/elasticsearch/reference/current/indices-update-settings.html
+		/// </summary>
+		/// <param name="updateSettingsSelector">A descriptor that strongly types all the updateable settings</param>
+		IAcknowledgedResponse UpdateSettings(Func<UpdateSettingsDescriptor, UpdateSettingsDescriptor> updateSettingsSelector);
+
+		/// <inheritdoc />
+		IAcknowledgedResponse UpdateSettings(IUpdateSettingsRequest updateSettingsRequest);
+
+		/// <inheritdoc />
+		Task<IAcknowledgedResponse> UpdateSettingsAsync(Func<UpdateSettingsDescriptor, UpdateSettingsDescriptor> updateSettingsSelector);
+
+		/// <inheritdoc />
+		Task<IAcknowledgedResponse> UpdateSettingsAsync(IUpdateSettingsRequest updateSettingsRequest);
+
+		/// <summary>
+		/// The validate API allows a user to validate a potentially expensive query without executing it.
+		/// <para> </para>http://www.elasticsearch.org/guide/en/elasticsearch/reference/current/search-validate.html
+		/// </summary>
+		/// <typeparam name="T">The type used to describe the query</typeparam>
+		/// <param name="querySelector">A descriptor that describes the query operation</param>
+		IValidateResponse Validate<T>(Func<ValidateQueryDescriptor<T>, ValidateQueryDescriptor<T>> querySelector)
+			where T : class;
+
+		/// <inheritdoc />
+		IValidateResponse Validate(IValidateQueryRequest validateQueryRequest);
+
+		/// <inheritdoc />
+		Task<IValidateResponse> ValidateAsync<T>(Func<ValidateQueryDescriptor<T>, ValidateQueryDescriptor<T>> querySelector)
+			where T : class;
+
+		/// <inheritdoc />
+		Task<IValidateResponse> ValidateAsync(IValidateQueryRequest validateQueryRequest);
+
+		/// <summary>
+		/// The open and close index APIs allow to close an index, and later on opening it. 
+		/// A closed index has almost no overhead on the cluster (except for maintaining its metadata), and is blocked 
+		/// for read/write operations. 
+		/// A closed index can be opened which will then go through the normal recovery process.
+		/// <para> </para>http://www.elasticsearch.org/guide/en/elasticsearch/reference/current/indices-open-close.html
+		/// </summary>
+		/// <param name="openIndexSelector">A descriptor thata describes the open index operation</param>
+		IIndicesOperationResponse OpenIndex(Func<OpenIndexDescriptor, OpenIndexDescriptor> openIndexSelector);
+
+		/// <inheritdoc />
+		IIndicesOperationResponse OpenIndex(IOpenIndexRequest openIndexRequest);
+
+		/// <inheritdoc />
+		Task<IIndicesOperationResponse> OpenIndexAsync(Func<OpenIndexDescriptor, OpenIndexDescriptor> openIndexSelector);
+
+		/// <inheritdoc />
+		Task<IIndicesOperationResponse> OpenIndexAsync(IOpenIndexRequest openIndexRequest);
+
+		/// <summary>
+		/// The open and close index APIs allow to close an index, and later on opening it. 
+		/// A closed index has almost no overhead on the cluster (except for maintaining its metadata), and is blocked 
+		/// for read/write operations. 
+		/// A closed index can be opened which will then go through the normal recovery process.
+		/// <para> </para>http://www.elasticsearch.org/guide/en/elasticsearch/reference/current/indices-open-close.html
+		/// </summary>
+		/// <param name="closeIndexSelector">A descriptor thata describes the close index operation</param>
+		IIndicesOperationResponse CloseIndex(Func<CloseIndexDescriptor, CloseIndexDescriptor> closeIndexSelector);
+
+		/// <inheritdoc />
+		IIndicesOperationResponse CloseIndex(ICloseIndexRequest closeIndexRequest);
+
+		/// <inheritdoc />
+		Task<IIndicesOperationResponse> CloseIndexAsync(Func<CloseIndexDescriptor, CloseIndexDescriptor> closeIndexSelector);
+
+		/// <inheritdoc />
+		Task<IIndicesOperationResponse> CloseIndexAsync(ICloseIndexRequest closeIndexRequest);
+
+		/// <summary>
+		/// The refresh API allows to explicitly refresh one or more index, making all operations performed since the last refresh 
+		/// available for search. The (near) real-time capabilities depend on the index engine used. 
+		/// <para> </para>http://www.elasticsearch.org/guide/en/elasticsearch/reference/current/indices-refresh.html
+		/// </summary>
+		/// <param name="refreshSelector">A descriptor that describes the parameters for the refresh operation</param>
+		IShardsOperationResponse Refresh(Func<RefreshDescriptor, RefreshDescriptor> refreshSelector = null);
+
+		/// <inheritdoc />
+		IShardsOperationResponse Refresh(IRefreshRequest refreshRequest);
+
+		/// <inheritdoc />
+		Task<IShardsOperationResponse> RefreshAsync(Func<RefreshDescriptor, RefreshDescriptor> refreshSelector = null);
+
+		/// <inheritdoc />
+		Task<IShardsOperationResponse> RefreshAsync(IRefreshRequest refreshRequest);
+
+		/// <summary>
+		/// Provide low level segments information that a Lucene index (shard level) is built with. 
+		/// Allows to be used to provide more information on the state of a shard and an index, possibly optimization information,
+		/// data "wasted" on deletes, and so on.
+		/// <para> </para>http://www.elasticsearch.org/guide/en/elasticsearch/reference/current/indices-segments.html
+		/// </summary>
+		/// <param name="segmentsSelector">A descriptor that describes the parameters for the segments operation</param>
+		ISegmentsResponse Segments(Func<SegmentsDescriptor, SegmentsDescriptor> segmentsSelector = null);
+
+		/// <inheritdoc />
+		ISegmentsResponse Segments(ISegmentsRequest segmentsRequest);
+
+		/// <inheritdoc />
+		Task<ISegmentsResponse> SegmentsAsync(Func<SegmentsDescriptor, SegmentsDescriptor> segmentsSelector = null);
+
+		/// <inheritdoc />
+		Task<ISegmentsResponse> SegmentsAsync(ISegmentsRequest segmentsRequest);
+
+		/// <summary>
+		/// The cluster state API allows to get a comprehensive state information of the whole cluster.
+		/// <para> </para>http://www.elasticsearch.org/guide/en/elasticsearch/reference/current/cluster-state.html
+		/// </summary>
+		/// <param name="clusterStateSelector">A descriptor that describes the parameters for the cluster state operation</param>
+		IClusterStateResponse ClusterState(Func<ClusterStateDescriptor, ClusterStateDescriptor> clusterStateSelector = null);
+
+		/// <inheritdoc />
+		IClusterStateResponse ClusterState(IClusterStateRequest clusterStateRequest);
+
+		/// <inheritdoc />
+		Task<IClusterStateResponse> ClusterStateAsync(Func<ClusterStateDescriptor, ClusterStateDescriptor> clusterStateSelector = null);
+
+		/// <inheritdoc />
+		Task<IClusterStateResponse> ClusterStateAsync(IClusterStateRequest clusterStateRequest);
+
+		/// <summary>
+		/// Allows to put a warmup search request on a specific index (or indices), with the body composing of a regular 
+		/// search request. Types can be provided as part of the URI if the search request is designed to be run only 
+		/// against the specific types.
+		/// <para> </para>http://www.elasticsearch.org/guide/en/elasticsearch/reference/current/indices-warmers.html#warmer-adding
+		/// </summary>
+		/// <param name="name">The name for the warmer that you want to register</param>
+		/// <param name="selector">A descriptor that further describes what the warmer should look like</param>
+		IIndicesOperationResponse PutWarmer(string name, Func<PutWarmerDescriptor, PutWarmerDescriptor> selector);
+
+		/// <inheritdoc />
+		IIndicesOperationResponse PutWarmer(IPutWarmerRequest putWarmerRequest);
+
+		/// <inheritdoc />
+		Task<IIndicesOperationResponse> PutWarmerAsync(string name, Func<PutWarmerDescriptor, PutWarmerDescriptor> selector);
+
+		/// <inheritdoc />
+		Task<IIndicesOperationResponse> PutWarmerAsync(IPutWarmerRequest putWarmerRequest);
+
+		/// <summary>
+		/// Getting a warmer for specific index (or alias, or several indices) based on its name. 
+		/// <para> </para>http://www.elasticsearch.org/guide/en/elasticsearch/reference/current/indices-warmers.html#warmer-retrieving
+		/// </summary>
+		/// <param name="name">The name of the warmer to get</param>
+		/// <param name="selector">An optional selector specifying additional parameters for the get warmer operation</param>
+		IWarmerResponse GetWarmer(string name, Func<GetWarmerDescriptor, GetWarmerDescriptor> selector = null);
+
+		/// <inheritdoc />
+		IWarmerResponse GetWarmer(IGetWarmerRequest getWarmerRequest);
+
+		/// <inheritdoc />
+		Task<IWarmerResponse> GetWarmerAsync(string name, Func<GetWarmerDescriptor, GetWarmerDescriptor> selector = null);
+
+		/// <inheritdoc />
+		Task<IWarmerResponse> GetWarmerAsync(IGetWarmerRequest getWarmerRequest);
+
+		/// <summary>
+		/// Deletes a warmer
+		/// <para> </para>http://www.elasticsearch.org/guide/en/elasticsearch/reference/current/indices-warmers.html#removing
+		/// </summary>
+		/// <param name="name">The name of the warmer to delete</param>
+		/// <param name="selector">An optional selector specifying additional parameters for the delete warmer operation</param>
+		IIndicesOperationResponse DeleteWarmer(string name, Func<DeleteWarmerDescriptor, DeleteWarmerDescriptor> selector = null);
+
+		/// <inheritdoc />
+		IIndicesOperationResponse DeleteWarmer(IDeleteWarmerRequest deleteWarmerRequest);
+
+		/// <inheritdoc />
+		Task<IIndicesOperationResponse> DeleteWarmerAsync(string name, Func<DeleteWarmerDescriptor, DeleteWarmerDescriptor> selector = null);
+
+		/// <inheritdoc />
+		Task<IIndicesOperationResponse> DeleteWarmerAsync(IDeleteWarmerRequest deleteWarmerRequest);
+
+		/// <summary>
+		/// Gets an index template
+		/// <para> </para>http://www.elasticsearch.org/guide/en/elasticsearch/reference/current/indices-templates.html#getting
+		/// </summary>
+		/// <param name="name">The name of the template to get</param>
+		/// <param name="getTemplateSelector">An optional selector specifying additional parameters for the get template operation</param>
+		ITemplateResponse GetTemplate(string name, Func<GetTemplateDescriptor, GetTemplateDescriptor> getTemplateSelector = null);
+
+		/// <inheritdoc />
+		ITemplateResponse GetTemplate(IGetTemplateRequest getTemplateRequest);
+
+		/// <inheritdoc />
+		Task<ITemplateResponse> GetTemplateAsync(string name, Func<GetTemplateDescriptor, GetTemplateDescriptor> getTemplateSelector = null);
+
+		/// <inheritdoc />
+		Task<ITemplateResponse> GetTemplateAsync(IGetTemplateRequest getTemplateRequest);
+
+		/// <summary>
+		/// Index templates allow to define templates that will automatically be applied to new indices created. 
+		/// <para>The templates include both settings and mappings, and a simple pattern template that controls if 
+		/// the template will be applied to the index created. </para>
+		/// <para> </para>http://www.elasticsearch.org/guide/en/elasticsearch/reference/current/indices-templates.html
+		/// </summary>
+		/// <param name="name">The name of the template to register</param>
+		/// <param name="putTemplateSelector">An optional selector specifying additional parameters for the put template operation</param>
+		IIndicesOperationResponse PutTemplate(string name, Func<PutTemplateDescriptor, PutTemplateDescriptor> putTemplateSelector);
+
+		/// <inheritdoc />
+		IIndicesOperationResponse PutTemplate(IPutTemplateRequest putTemplateRequest);
+
+		/// <inheritdoc />
+		Task<IIndicesOperationResponse> PutTemplateAsync(string name, Func<PutTemplateDescriptor, PutTemplateDescriptor> putTemplateSelector);
+
+		/// <inheritdoc />
+		Task<IIndicesOperationResponse> PutTemplateAsync(IPutTemplateRequest putTemplateRequest);
+
+		/// <summary>
+		/// Deletes an index template
+		/// <para> </para>http://www.elasticsearch.org/guide/en/elasticsearch/reference/current/indices-templates.html#delete
+		/// </summary>
+		/// <param name="name">The name of the template to delete</param>
+		/// <param name="deleteTemplateSelector">An optional selector specifying additional parameters for the delete template operation</param>
+		IIndicesOperationResponse DeleteTemplate(string name, Func<DeleteTemplateDescriptor, DeleteTemplateDescriptor> deleteTemplateSelector = null);
+
+		/// <inheritdoc />
+		IIndicesOperationResponse DeleteTemplate(IDeleteTemplateRequest deleteTemplateRequest);
+
+		/// <inheritdoc />
+		[Obsolete("Scheduled for removal in 2.0, this method name has a typo")]
+		Task<IIndicesOperationResponse> DeleteTemplateAync(string name, Func<DeleteTemplateDescriptor, DeleteTemplateDescriptor> deleteTemplateSelector = null);
+
+		/// <inheritdoc />
+		[Obsolete("Scheduled for removal in 2.0, this method name has a typo")]
+		Task<IIndicesOperationResponse> DeleteTemplateAync(IDeleteTemplateRequest deleteTemplateRequest);
+
+		/// <inheritdoc />
+		Task<IIndicesOperationResponse> DeleteTemplateAsync(string name, Func<DeleteTemplateDescriptor, DeleteTemplateDescriptor> deleteTemplateSelector = null);
+
+		/// <inheritdoc />
+		Task<IIndicesOperationResponse> DeleteTemplateAsync(IDeleteTemplateRequest deleteTemplateRequest);
+
+		/// <summary>
+		/// Unregister a percolator
+		/// <para> </para>http://www.elasticsearch.org/guide/en/elasticsearch/reference/current/search-percolate.html
+		/// </summary>
+		/// <param name="name">The name for the percolator</param>
+		/// <param name="selector">An optional descriptor describing the unregister percolator operation further</param>
+		IUnregisterPercolateResponse UnregisterPercolator<T>(string name, Func<UnregisterPercolatorDescriptor<T>, UnregisterPercolatorDescriptor<T>> selector = null)
+			where T : class;
+
+		/// <inheritdoc />
+		IUnregisterPercolateResponse UnregisterPercolator(IUnregisterPercolatorRequest unregisterPercolatorRequest);
+
+		/// <inheritdoc />
+		Task<IUnregisterPercolateResponse> UnregisterPercolatorAsync<T>(string name, Func<UnregisterPercolatorDescriptor<T>, UnregisterPercolatorDescriptor<T>> selector = null)
+			where T : class;
+
+		/// <inheritdoc />
+		Task<IUnregisterPercolateResponse> UnregisterPercolatorAsync(IUnregisterPercolatorRequest unregisterPercolatorRequest);
+
+		/// <summary>
+		/// Register a percolator
+		/// <para> </para>http://www.elasticsearch.org/guide/en/elasticsearch/reference/current/search-percolate.html
+		/// </summary>
+		/// <typeparam name="T">The type to infer the index/type from, will also be used to strongly type the query</typeparam>
+		/// <param name="name">The name for the percolator</param>
+		/// <param name="percolatorSelector">An optional descriptor describing the register percolator operation further</param>
+		IRegisterPercolateResponse RegisterPercolator<T>(string name, Func<RegisterPercolatorDescriptor<T>, RegisterPercolatorDescriptor<T>> percolatorSelector)
+			where T : class;
+
+		/// <inheritdoc />
+		IRegisterPercolateResponse RegisterPercolator(IRegisterPercolatorRequest registerPercolatorRequest);
+
+		/// <inheritdoc />
+		Task<IRegisterPercolateResponse> RegisterPercolatorAsync<T>(string name, Func<RegisterPercolatorDescriptor<T>, RegisterPercolatorDescriptor<T>> percolatorSelector)
+			where T : class;
+
+		/// <inheritdoc />
+		Task<IRegisterPercolateResponse> RegisterPercolatorAsync(IRegisterPercolatorRequest registerPercolatorRequest);
+
+		/// <summary>
+		/// Percolate a document
+		/// <para> </para>http://www.elasticsearch.org/guide/en/elasticsearch/reference/current/search-percolate.html
+		/// </summary>
+		/// <typeparam name="T">The type to infer the index/type from, and of the object that is being percolated</typeparam>
+		/// <param name="percolateSelector">An optional descriptor describing the percolate operation further</param>
+		IPercolateResponse Percolate<T>(Func<PercolateDescriptor<T>, PercolateDescriptor<T>> percolateSelector)
+			where T : class;
+
+		/// <inheritdoc />
+		IPercolateResponse Percolate<T>(IPercolateRequest<T> percolateRequest)
+			where T : class;
+
+		/// <inheritdoc />
+		Task<IPercolateResponse> PercolateAsync<T>(Func<PercolateDescriptor<T>, PercolateDescriptor<T>> percolateSelector)
+			where T : class;
+
+		/// <inheritdoc />
+		Task<IPercolateResponse> PercolateAsync<T>(IPercolateRequest<T> percolateRequest)
+			where T : class;
+
+		/// <summary>
+		/// Percolate a document but only return the number of matches not the matches itself
+		/// <para> </para>http://www.elasticsearch.org/guide/en/elasticsearch/reference/current/search-percolate.html
+		/// </summary>
+		/// <typeparam name="T">The type to infer the index/type from, and of the object that is being percolated</typeparam>
+		/// <param name="object">The object to percolator</param>
+		/// <param name="percolateSelector">An optional descriptor describing the percolate operation further</param>
+		[Obsolete("Scheduled to be removed in 2.0 please use the overload takes a func (descriptor=>descriptor)")]
+		IPercolateCountResponse PercolateCount<T>(T @object, Func<PercolateCountDescriptor<T>, PercolateCountDescriptor<T>> percolateSelector = null)
+			where T : class;
+
+		IPercolateCountResponse PercolateCount<T>(Func<PercolateCountDescriptor<T>, PercolateCountDescriptor<T>> percolateSelector)
+			where T : class;
+
+		/// <inheritdoc />
+		IPercolateCountResponse PercolateCount<T>(IPercolateCountRequest<T> percolateCountRequest)
+			where T : class;
+
+		Task<IPercolateCountResponse> PercolateCountAsync<T>(Func<PercolateCountDescriptor<T>, PercolateCountDescriptor<T>> percolateSelector = null)
+			where T : class;
+
+		/// <inheritdoc />
+		Task<IPercolateCountResponse> PercolateCountAsync<T>(IPercolateCountRequest<T> percolateCountRequest)
+			where T : class;
+
+		/// <summary>
+		/// The put mapping API allows to register specific mapping definition for a specific type.
+		/// <para> </para>http://www.elasticsearch.org/guide/en/elasticsearch/reference/current/indices-put-mapping.html
+		/// </summary>
+		/// <typeparam name="T">The type we want to map in elasticsearch</typeparam>
+		/// <param name="mappingSelector">A descriptor to describe the mapping of our type</param>
+		IIndicesResponse Map<T>(Func<PutMappingDescriptor<T>, PutMappingDescriptor<T>> mappingSelector)
+			where T : class;
+
+		/// <inheritdoc />
+		IIndicesResponse Map(IPutMappingRequest putMappingRequest);
+
+		/// <inheritdoc />
+		Task<IIndicesResponse> MapAsync<T>(Func<PutMappingDescriptor<T>, PutMappingDescriptor<T>> mappingSelector)
+			where T : class;
+
+		/// <inheritdoc />
+		Task<IIndicesResponse> MapAsync(IPutMappingRequest putMappingRequest);
+
+		/// <summary>
+		/// The get mapping API allows to retrieve mapping definitions for an index or index/type.
+		/// <para> </para>http://www.elasticsearch.org/guide/en/elasticsearch/reference/current/indices-get-mapping.html
+		/// </summary>
+		/// <param name="selector">A descriptor that describes the parameters for the get mapping operation</param>
+		IGetMappingResponse GetMapping<T>(Func<GetMappingDescriptor<T>, GetMappingDescriptor<T>> selector = null) where T : class;
+
+		/// <inheritdoc />
+		IGetMappingResponse GetMapping(IGetMappingRequest getMappingRequest);
+
+		/// <inheritdoc />
+		Task<IGetMappingResponse> GetMappingAsync<T>(Func<GetMappingDescriptor<T>, GetMappingDescriptor<T>> selector = null)
+			where T : class;
+
+		/// <inheritdoc />
+		Task<IGetMappingResponse> GetMappingAsync(IGetMappingRequest getMappingRequest);
+
+		/// <summary>
+		/// Allow to delete a mapping (type) along with its data. 
+		/// <para> </para>http://www.elasticsearch.org/guide/en/elasticsearch/reference/current/indices-delete-mapping.html
+		/// </summary>
+		/// <param name="selector">A descriptor that describes the parameters for the delete mapping operation</param>
+		IIndicesResponse DeleteMapping<T>(Func<DeleteMappingDescriptor<T>, DeleteMappingDescriptor<T>> selector = null)
+			where T : class;
+
+		/// <inheritdoc />
+		IIndicesResponse DeleteMapping(IDeleteMappingRequest deleteMappingRequest);
+
+		/// <inheritdoc />
+		Task<IIndicesResponse> DeleteMappingAsync<T>(Func<DeleteMappingDescriptor<T>, DeleteMappingDescriptor<T>> selector = null)
+			where T : class;
+
+		/// <inheritdoc />
+		Task<IIndicesResponse> DeleteMappingAsync(IDeleteMappingRequest deleteMappingRequest);
+
+		/// <summary>
+		/// The flush API allows to flush one or more indices through an API. The flush process of an index basically 
+		/// frees memory from the index by flushing data to the index storage and clearing the internal transaction log. 
+		/// By default, Elasticsearch uses memory heuristics in order to automatically trigger 
+		/// flush operations as required in order to clear memory.
+		/// <para> </para>http://www.elasticsearch.org/guide/en/elasticsearch/reference/current/indices-flush.html
+		/// </summary>
+		/// <param name="selector">A descriptor that describes the parameters for the flush operation</param>
+		IShardsOperationResponse Flush(Func<FlushDescriptor, FlushDescriptor> selector);
+
+		/// <inheritdoc />
+		IShardsOperationResponse Flush(IFlushRequest flushRequest);
+
+		/// <inheritdoc />
+		Task<IShardsOperationResponse> FlushAsync(Func<FlushDescriptor, FlushDescriptor> selector);
+
+		/// <inheritdoc />
+		Task<IShardsOperationResponse> FlushAsync(IFlushRequest flushRequest);
+
+		/// <summary>
+		/// The get settings API allows to retrieve settings of index/indices.
+		/// <para> </para>http://www.elasticsearch.org/guide/en/elasticsearch/reference/current/indices-get-settings.html
+		/// </summary>
+		/// <param name="selector">A descriptor that describes the parameters for the get index settings operation</param>
+		IIndexSettingsResponse GetIndexSettings(Func<GetIndexSettingsDescriptor, GetIndexSettingsDescriptor> selector);
+
+		/// <inheritdoc />
+		IIndexSettingsResponse GetIndexSettings(IGetIndexSettingsRequest getIndexSettingsRequest);
+
+		/// <inheritdoc />
+		Task<IIndexSettingsResponse> GetIndexSettingsAsync(Func<GetIndexSettingsDescriptor, GetIndexSettingsDescriptor> selector);
+
+		/// <inheritdoc />
+		Task<IIndexSettingsResponse> GetIndexSettingsAsync(IGetIndexSettingsRequest getIndexSettingsRequest);
+
+		/// <summary>
+		/// The delete index API allows to delete an existing index.
+		/// <para> </para>http://www.elasticsearch.org/guide/en/elasticsearch/reference/current/indices-delete-index.html
+		/// </summary>
+		/// <param name="selector">A descriptor that describes the parameters for the delete index operation</param>
+		IIndicesResponse DeleteIndex(Func<DeleteIndexDescriptor, DeleteIndexDescriptor> selector);
+
+		/// <inheritdoc />
+		IIndicesResponse DeleteIndex(IDeleteIndexRequest deleteIndexRequest);
+
+		/// <inheritdoc />
+		Task<IIndicesResponse> DeleteIndexAsync(Func<DeleteIndexDescriptor, DeleteIndexDescriptor> selector);
+
+		/// <inheritdoc />
+		Task<IIndicesResponse> DeleteIndexAsync(IDeleteIndexRequest deleteIndexRequest);
+
+		/// <summary>
+		/// The clear cache API allows to clear either all caches or specific cached associated with one ore more indices.
+		/// <para> </para>http://www.elasticsearch.org/guide/en/elasticsearch/reference/current/indices-clearcache.html
+		/// </summary>
+		/// <param name="selector">A descriptor that describes the parameters for the clear cache operation</param>
+		IShardsOperationResponse ClearCache(Func<ClearCacheDescriptor, ClearCacheDescriptor> selector = null);
+
+		/// <inheritdoc />
+		IShardsOperationResponse ClearCache(IClearCacheRequest clearCacheRequest);
+
+		/// <inheritdoc />
+		Task<IShardsOperationResponse> ClearCacheAsync(Func<ClearCacheDescriptor, ClearCacheDescriptor> selector = null);
+
+		/// <inheritdoc />
+		Task<IShardsOperationResponse> ClearCacheAsync(IClearCacheRequest clearCacheRequest);
+
+		/// <summary>
+		/// The create index API allows to instantiate an index. Elasticsearch provides support for multiple indices, 
+		/// including executing operations across several indices.
+		/// <para> </para>http://www.elasticsearch.org/guide/en/elasticsearch/reference/current/indices-create-index.html
+		/// </summary>
+		/// <param name="createIndexSelector">A descriptor that describes the parameters for the create index operation</param>
+		IIndicesOperationResponse CreateIndex(Func<CreateIndexDescriptor, CreateIndexDescriptor> createIndexSelector);
+
+		/// <inheritdoc />
+		IIndicesOperationResponse CreateIndex(ICreateIndexRequest createIndexRequest);
+
+		/// <inheritdoc />
+		Task<IIndicesOperationResponse> CreateIndexAsync(Func<CreateIndexDescriptor, CreateIndexDescriptor> createIndexSelector);
+
+		/// <inheritdoc />
+		Task<IIndicesOperationResponse> CreateIndexAsync(ICreateIndexRequest createIndexRequest);
+
+		/// <summary>
+		/// Does a request to the root of an elasticsearch node
+		/// </summary>
+		/// <param name="selector">A descriptor to further describe the root operation</param>
+		IRootInfoResponse RootNodeInfo(Func<InfoDescriptor, InfoDescriptor> selector = null);
+
+		/// <inheritdoc />
+		IRootInfoResponse RootNodeInfo(IInfoRequest infoRequest);
+
+		/// <inheritdoc />
+		Task<IRootInfoResponse> RootNodeInfoAsync(Func<InfoDescriptor, InfoDescriptor> selector = null);
+
+		/// <inheritdoc />
+		Task<IRootInfoResponse> RootNodeInfoAsync(IInfoRequest infoRequest);
+
+		/// <summary>
+		/// Indices level stats provide statistics on different operations happening on an index. The API provides statistics on 
+		/// the index level scope (though most stats can also be retrieved using node level scope).
+		/// <para> </para>http://www.elasticsearch.org/guide/en/elasticsearch/reference/current/indices-stats.html
+		/// </summary>
+		/// <param name="selector">Optionaly further describe the indices stats operation</param>
+		IGlobalStatsResponse IndicesStats(Func<IndicesStatsDescriptor, IndicesStatsDescriptor> selector = null);
+
+		/// <inheritdoc />
+		IGlobalStatsResponse IndicesStats(IIndicesStatsRequest indicesStatsRequest);
+
+		/// <inheritdoc />
+		Task<IGlobalStatsResponse> IndicesStatsAsync(Func<IndicesStatsDescriptor, IndicesStatsDescriptor> selector = null);
+
+		/// <inheritdoc />
+		Task<IGlobalStatsResponse> IndicesStatsAsync(IIndicesStatsRequest indicesStatsRequest);
+
+		/// <summary>
+		/// The cluster nodes info API allows to retrieve one or more (or all) of the cluster nodes information.
+		/// <para> </para>http://www.elasticsearch.org/guide/en/elasticsearch/reference/current/cluster-nodes-info.html
+		/// </summary>
+		/// <param name="selector">An optional descriptor to further describe the nodes info operation</param>
+		INodeInfoResponse NodesInfo(Func<NodesInfoDescriptor, NodesInfoDescriptor> selector = null);
+
+		/// <inheritdoc />
+		INodeInfoResponse NodesInfo(INodesInfoRequest nodesInfoRequest);
+
+		/// <inheritdoc />
+		Task<INodeInfoResponse> NodesInfoAsync(Func<NodesInfoDescriptor, NodesInfoDescriptor> selector = null);
+
+		/// <inheritdoc />
+		Task<INodeInfoResponse> NodesInfoAsync(INodesInfoRequest nodesInfoRequest);
+
+		/// <summary>
+		/// The cluster nodes stats API allows to retrieve one or more (or all) of the cluster nodes statistics.
+		/// <para> </para>http://www.elasticsearch.org/guide/en/elasticsearch/reference/current/cluster-nodes-stats.html
+		/// </summary>
+		/// <param name="selector">An optional descriptor to further describe the nodes stats operation</param>
+		INodeStatsResponse NodesStats(Func<NodesStatsDescriptor, NodesStatsDescriptor> selector = null);
+
+		/// <inheritdoc />
+		INodeStatsResponse NodesStats(INodesStatsRequest nodesStatsRequest);
+
+		/// <inheritdoc />
+		Task<INodeStatsResponse> NodesStatsAsync(Func<NodesStatsDescriptor, NodesStatsDescriptor> selector = null);
+
+		/// <inheritdoc />
+		Task<INodeStatsResponse> NodesStatsAsync(INodesStatsRequest nodesStatsRequest);
+
+		/// <summary>
+		/// An API allowing to get the current hot threads on each node in the cluster.
+		/// </summary>
+		/// <param name="selector"></param>
+		/// <returns>An optional descriptor to further describe the nodes hot threads operation</returns>
+		INodesHotThreadsResponse NodesHotThreads(Func<NodesHotThreadsDescriptor, NodesHotThreadsDescriptor> selector = null);
+
+		/// <inheritdoc />
+		INodesHotThreadsResponse NodesHotThreads(INodesHotThreadsRequest nodesHotThreadsRequest);
+
+		/// <inheritdoc />
+		Task<INodesHotThreadsResponse> NodesHotThreadsAsync(Func<NodesHotThreadsDescriptor, NodesHotThreadsDescriptor> selector = null);
+
+		/// <inheritdoc />
+		Task<INodesHotThreadsResponse> NodesHotThreadsAsync(INodesHotThreadsRequest nodesHotThreadsRequest);
+
+		/// <summary>
+		/// Allows to shutdown one or more (or all) nodes in the cluster.
+		/// http://www.elasticsearch.org/guide/en/elasticsearch/reference/current/cluster-nodes-shutdown.html#cluster-nodes-shutdown
+		/// </summary>
+		/// <param name="nodesShutdownSelector">A descriptor that describes the nodes shutdown operation</param>
+		INodesShutdownResponse NodesShutdown(Func<NodesShutdownDescriptor, NodesShutdownDescriptor> nodesShutdownSelector = null);
+
+		/// <inheritdoc />
+		Task<INodesShutdownResponse> NodesShutdownAsync(Func<NodesShutdownDescriptor, NodesShutdownDescriptor> nodesShutdownSelector = null);
+
+		/// <inheritdoc />
+		INodesShutdownResponse NodesShutdown(INodesShutdownRequest nodesShutdownRequest);
+
+		/// <inheritdoc />
+		Task<INodesShutdownResponse> NodesShutdownAsync(INodesShutdownRequest nodesShutdownRequest);
+
+		/// <summary>
+		/// Used to check if the index (indices) exists or not. 
+		/// <para> </para>http://www.elasticsearch.org/guide/en/elasticsearch/reference/current/indices-exists.html
+		/// </summary>
+		/// <param name="selector">A descriptor that describes the index exist operation</param>
+		IExistsResponse IndexExists(Func<IndexExistsDescriptor, IndexExistsDescriptor> selector);
+
+		/// <inheritdoc />
+		IExistsResponse IndexExists(IIndexExistsRequest indexExistsRequest);
+
+		/// <inheritdoc />
+		Task<IExistsResponse> IndexExistsAsync(Func<IndexExistsDescriptor, IndexExistsDescriptor> selector);
+
+		/// <inheritdoc />
+		Task<IExistsResponse> IndexExistsAsync(IIndexExistsRequest indexExistsRequest);
+
+		/// <summary>
+		/// The more like this (mlt) API allows to get documents that are "like" a specified document. 
+		/// <para> </para>http://www.elasticsearch.org/guide/en/elasticsearch/reference/current/search-more-like-this.html
+		/// </summary>
+		/// <typeparam name="T">Type used to infer the default index and typename and used to describe the search</typeparam>
+		/// <param name="mltSelector">A descriptor that describes the more like this operation</param>
+		ISearchResponse<T> MoreLikeThis<T>(Func<MoreLikeThisDescriptor<T>, MoreLikeThisDescriptor<T>> mltSelector)
+			where T : class;
+
+		/// <inheritdoc />
+		ISearchResponse<T> MoreLikeThis<T>(IMoreLikeThisRequest moreLikeThisRequest)
+			where T : class;
+
+		/// <inheritdoc />
+		Task<ISearchResponse<T>> MoreLikeThisAsync<T>(Func<MoreLikeThisDescriptor<T>, MoreLikeThisDescriptor<T>> mltSelector)
+			where T : class;
+
+		/// <inheritdoc />
+		Task<ISearchResponse<T>> MoreLikeThisAsync<T>(IMoreLikeThisRequest moreLikeThisRequest)
+			where T : class;
+
+		/// <summary>
+		/// The cluster health API allows to get a very simple status on the health of the cluster.
+		/// <para> </para>http://www.elasticsearch.org/guide/en/elasticsearch/reference/current/cluster-health.html
+		/// </summary>
+		/// <param name="clusterHealthSelector">An optional descriptor to further describe the cluster health operation</param>
+		IHealthResponse ClusterHealth(Func<ClusterHealthDescriptor, ClusterHealthDescriptor> clusterHealthSelector = null);
+
+		/// <inheritdoc />
+		IHealthResponse ClusterHealth(IClusterHealthRequest clusterHealthRequest);
+
+		/// <inheritdoc />
+		Task<IHealthResponse> ClusterHealthAsync(Func<ClusterHealthDescriptor, ClusterHealthDescriptor> clusterHealthSelector = null);
+
+		/// <inheritdoc />
+		Task<IHealthResponse> ClusterHealthAsync(IClusterHealthRequest clusterHealthRequest);
+
+		/// <summary>
+		/// allows to retrieve statistics from a cluster wide perspective. The API returns basic index metrics 
+		/// (shard numbers, store size, memory usage) and information about the current nodes that form the 
+		/// cluster (number, roles, os, jvm versions, memory usage, cpu and installed plugins).
+		/// </summary>
+		/// <param name="clusterStatsSelector">A descriptor that describes the cluster stats operation</param>
+		IClusterStatsResponse ClusterStats(Func<ClusterStatsDescriptor, ClusterStatsDescriptor> clusterStatsSelector = null);
+
+		/// <inheritdoc />
+		Task<IClusterStatsResponse> ClusterStatsAsync(Func<ClusterStatsDescriptor, ClusterStatsDescriptor> clusterStatsSelector = null);
+
+		/// <inheritdoc />
+		IClusterStatsResponse ClusterStats(IClusterStatsRequest clusterStatsRequest);
+
+		/// <inheritdoc />
+		Task<IClusterStatsResponse> ClusterStatsAsync(IClusterStatsRequest clusterStatsRequest);
+
+		/// <summary>
+		/// Allows to explicitly execute a cluster reroute allocation command including specific commands. 
+		/// For example, a shard can be moved from one node to another explicitly, an allocation can be canceled, 
+		/// or an unassigned shard can be explicitly allocated on a specific node.
+		/// </summary>
+		IClusterRerouteResponse ClusterReroute(Func<ClusterRerouteDescriptor, ClusterRerouteDescriptor> clusterRerouteSelector);
+
+		/// <inheritdoc />
+		Task<IClusterRerouteResponse> ClusterRerouteAsync(Func<ClusterRerouteDescriptor, ClusterRerouteDescriptor> clusterRerouteSelector);
+
+		/// <inheritdoc />
+		IClusterRerouteResponse ClusterReroute(IClusterRerouteRequest clusterRerouteRequest);
+
+		/// <inheritdoc />
+		Task<IClusterRerouteResponse> ClusterRerouteAsync(IClusterRerouteRequest clusterRerouteRequest);
+
+		/// <summary>
+		/// Performs the analysis process on a text and return the tokens breakdown of the text.
+		/// <para> </para>http://www.elasticsearch.org/guide/en/elasticsearch/reference/current/indices-analyze.html
+		/// </summary>
+		/// <param name="analyzeSelector">A descriptor that describes the analyze operation</param>
+		IAnalyzeResponse Analyze(Func<AnalyzeDescriptor, AnalyzeDescriptor> analyzeSelector);
+
+		/// <inheritdoc />
+		IAnalyzeResponse Analyze(IAnalyzeRequest analyzeRequest);
+
+		/// <inheritdoc />
+		Task<IAnalyzeResponse> AnalyzeAsync(Func<AnalyzeDescriptor, AnalyzeDescriptor> analyzeSelector);
+
+		/// <inheritdoc />
+		Task<IAnalyzeResponse> AnalyzeAsync(IAnalyzeRequest analyzeRequest);
+
+		/// <summary>
+		/// The search API allows to execute a search query and get back search hits that match the query.
+		/// <para> </para>http://www.elasticsearch.org/guide/en/elasticsearch/reference/current/search-search.html
+		/// </summary>
+		/// <typeparam name="T">The type used to infer the index and typename as well describe the query strongly typed</typeparam>
+		/// <param name="searchSelector">A descriptor that describes the parameters for the search operation</param>
+		ISearchResponse<T> Search<T>(Func<SearchDescriptor<T>, SearchDescriptor<T>> searchSelector)
+			where T : class;
+
+		/// <inheritdoc />
+		ISearchResponse<T> Search<T>(ISearchRequest request)
+			where T : class;
+
+		/// <inheritdoc />
+		ISearchResponse<TResult> Search<T, TResult>(Func<SearchDescriptor<T>, SearchDescriptor<T>> searchSelector)
+			where T : class
+			where TResult : class;
+
+		/// <inheritdoc />
+		ISearchResponse<TResult> Search<T, TResult>(ISearchRequest request)
+			where T : class
+			where TResult : class;
+
+		/// <inheritdoc />
+		/// <typeparam name="T">The type used to infer the index and typename as well describe the query strongly typed</typeparam>
+		/// <param name="searchSelector">A descriptor that describes the parameters for the search operation</param>
+		Task<ISearchResponse<T>> SearchAsync<T>(Func<SearchDescriptor<T>, SearchDescriptor<T>> searchSelector)
+			where T : class;
+
+		/// <inheritdoc />
+		Task<ISearchResponse<T>> SearchAsync<T>(ISearchRequest request)
+			where T : class;
+
+		/// <inheritdoc />
+		Task<ISearchResponse<TResult>> SearchAsync<T, TResult>(Func<SearchDescriptor<T>, SearchDescriptor<T>> searchSelector)
+			where T : class
+			where TResult : class;
+
+		/// <inheritdoc />
+		Task<ISearchResponse<TResult>> SearchAsync<T, TResult>(ISearchRequest request)
+			where T : class
+			where TResult : class;
+
+		/// <summary>
+		/// The /_search/template endpoint allows to use the mustache language to pre render search 
+		/// requests, before they are executed and fill existing templates with template parameters.
+		/// </summary>
+		/// <typeparam name="T">The type used to infer the index and typename as well describe the query strongly typed</typeparam>
+		/// <param name="selector">A descriptor that describes the parameters for the search operation</param>
+		/// <returns></returns>
+		ISearchResponse<T> SearchTemplate<T>(Func<SearchTemplateDescriptor<T>, SearchTemplateDescriptor<T>> selector)
+			where T : class;
+
+		/// <inheritdoc />
+		ISearchResponse<TResult> SearchTemplate<T, TResult>(Func<SearchTemplateDescriptor<T>, SearchTemplateDescriptor<T>> selector)
+			where T : class
+			where TResult : class;
+
+		/// <inheritdoc />
+		ISearchResponse<T> SearchTemplate<T>(ISearchTemplateRequest request)
+			where T : class;
+
+		/// <inheritdoc />
+		ISearchResponse<TResult> SearchTemplate<T, TResult>(ISearchTemplateRequest request)
+			where T : class
+			where TResult : class;
+
+		/// <inheritdoc />
+		Task<ISearchResponse<T>> SearchTemplateAsync<T>(Func<SearchTemplateDescriptor<T>, SearchTemplateDescriptor<T>> selector)
+			where T : class;
+
+		/// <inheritdoc />
+		Task<ISearchResponse<TResult>> SearchTemplateAsync<T, TResult>(Func<SearchTemplateDescriptor<T>, SearchTemplateDescriptor<T>> selector)
+			where T : class
+			where TResult : class;
+
+		/// <inheritdoc />
+		Task<ISearchResponse<T>> SearchTemplateAsync<T>(ISearchTemplateRequest request)
+			where T : class;
+
+		/// <inheritdoc />
+		Task<ISearchResponse<TResult>> SearchTemplateAsync<T, TResult>(ISearchTemplateRequest request)
+			where T : class
+			where TResult : class;
+
+		/// <inheritdoc />
+		IGetSearchTemplateResponse GetSearchTemplate(string name, Func<GetSearchTemplateDescriptor, GetSearchTemplateDescriptor> selector = null);
+
+		/// <inheritdoc />
+		IGetSearchTemplateResponse GetSearchTemplate(IGetSearchTemplateRequest request);
+
+		/// <inheritdoc />
+		Task<IGetSearchTemplateResponse> GetSearchTemplateAsync(string name, Func<GetSearchTemplateDescriptor, GetSearchTemplateDescriptor> selector = null);
+
+		/// <inheritdoc />
+		Task<IGetSearchTemplateResponse> GetSearchTemplateAsync(IGetSearchTemplateRequest request);
+
+		/// <inheritdoc />
+		IPutSearchTemplateResponse PutSearchTemplate(string name, Func<PutSearchTemplateDescriptor, PutSearchTemplateDescriptor> selector = null);
+
+		/// <inheritdoc />
+		IPutSearchTemplateResponse PutSearchTemplate(IPutSearchTemplateRequest request);
+
+		/// <inheritdoc />
+		Task<IPutSearchTemplateResponse> PutSearchTemplateAsync(string name, Func<PutSearchTemplateDescriptor, PutSearchTemplateDescriptor> selector = null);
+
+		/// <inheritdoc />
+		Task<IPutSearchTemplateResponse> PutSearchTemplateAsync(IPutSearchTemplateRequest request);
+
+		/// <inheritdoc />
+		IDeleteSearchTemplateResponse DeleteSearchTemplate(string name, Func<DeleteSearchTemplateDescriptor, DeleteSearchTemplateDescriptor> selector = null);
+
+		/// <inheritdoc />
+		IDeleteSearchTemplateResponse DeleteSearchTemplate(IDeleteSearchTemplateRequest request);
+
+		/// <inheritdoc />
+		Task<IDeleteSearchTemplateResponse> DeleteSearchTemplateAsync(string name, Func<DeleteSearchTemplateDescriptor, DeleteSearchTemplateDescriptor> selector = null);
+
+		/// <inheritdoc />
+		Task<IDeleteSearchTemplateResponse> DeleteSearchTemplateAsync(IDeleteSearchTemplateRequest request);
+
+		/// <summary>
+		/// The multi search API allows to execute several search requests within the same API.
+		/// <para> </para>http://www.elasticsearch.org/guide/en/elasticsearch/reference/current/search-multi-search.html
+		/// </summary>
+		/// <param name="multiSearchSelector">A descriptor that describes the search operations on the multi search api</param>
+		IMultiSearchResponse MultiSearch(Func<MultiSearchDescriptor, MultiSearchDescriptor> multiSearchSelector);
+
+		/// <inheritdoc />
+		IMultiSearchResponse MultiSearch(IMultiSearchRequest multiSearchRequest);
+
+		/// <inheritdoc />
+		Task<IMultiSearchResponse> MultiSearchAsync(Func<MultiSearchDescriptor, MultiSearchDescriptor> multiSearchSelector);
+
+		/// <inheritdoc />
+		Task<IMultiSearchResponse> MultiSearchAsync(IMultiSearchRequest multiSearchRequest);
+
+		/// <summary>
+		/// The count API allows to easily execute a query and get the number of matches for that query. 
+		/// It can be executed across one or more indices and across one or more types. 
+		/// <para> </para>http://www.elasticsearch.org/guide/en/elasticsearch/reference/current/search-count.html
+		/// </summary>
+		/// <typeparam name="T">The type used to infer the default index and typename as well as describe the strongly
+		///  typed parts of the query</typeparam>
+		/// <param name="countSelector">An optional descriptor to further describe the count operation</param>
+		ICountResponse Count<T>(Func<CountDescriptor<T>, CountDescriptor<T>> countSelector = null)
+			where T : class;
+
+		/// <inheritdoc />
+		ICountResponse Count<T>(ICountRequest countRequest)
+			where T : class;
+
+		/// <inheritdoc />
+		Task<ICountResponse> CountAsync<T>(Func<CountDescriptor<T>, CountDescriptor<T>> countSelector = null)
+			where T : class;
+
+		/// <inheritdoc />
+		Task<ICountResponse> CountAsync<T>(ICountRequest countRequest)
+			where T : class;
+
+		/// <summary>
+		/// The delete by query API allows to delete documents from one or more indices and one or more types based on a query.
+		/// <para> </para>http://www.elasticsearch.org/guide/en/elasticsearch/reference/current/docs-delete-by-query.html
+		/// </summary>
+		/// <typeparam name="T">The type used to infer the default index and typename as well as describe the strongly
+		///  typed parts of the query</typeparam>
+		/// <param name="deleteByQuerySelector">An optional descriptor to further describe the delete by query operation</param>
+		IDeleteResponse DeleteByQuery<T>(Func<DeleteByQueryDescriptor<T>, DeleteByQueryDescriptor<T>> deleteByQuerySelector)
+			where T : class;
+
+		/// <inheritdoc />
+		IDeleteResponse DeleteByQuery(IDeleteByQueryRequest deleteByQueryRequest);
+
+		/// <inheritdoc />
+		Task<IDeleteResponse> DeleteByQueryAsync<T>(Func<DeleteByQueryDescriptor<T>, DeleteByQueryDescriptor<T>> deleteByQuerySelector)
+			where T : class;
+
+		/// <inheritdoc />
+		Task<IDeleteResponse> DeleteByQueryAsync(IDeleteByQueryRequest deleteByQueryRequest);
+
+		/// <summary>
+		/// The bulk API makes it possible to perform many index/delete operations in a single API call. 
+		/// This can greatly increase the indexing speed.
+		/// <para> </para>http://www.elasticsearch.org/guide/en/elasticsearch/reference/current/docs-bulk.html
+		/// </summary>
+		/// <param name="bulkRequest">A descriptor the describe the index/create/delete operation for this bulk operation</param>
+		IBulkResponse Bulk(IBulkRequest bulkRequest);
+
+		/// <inheritdoc />
+		IBulkResponse Bulk(Func<BulkDescriptor, BulkDescriptor> bulkSelector);
+
+		/// <inheritdoc />
+		Task<IBulkResponse> BulkAsync(IBulkRequest bulkRequest);
+
+		/// <inheritdoc />
+		Task<IBulkResponse> BulkAsync(Func<BulkDescriptor, BulkDescriptor> bulkSelector);
+
+
+		/// <summary>
+		/// The index API adds or updates a typed JSON document in a specific index, making it searchable. 
+		/// <para> </para>http://www.elasticsearch.org/guide/en/elasticsearch/reference/current/docs-index_.html
+		/// </summary>
+		/// <typeparam name="T">The type used to infer the default index and typename</typeparam>
+		/// <param name="object">The object to be indexed, Id will be inferred (Id property or IdProperty attribute on type)</param>
+		/// <param name="indexSelector">Optionally furter describe the index operation i.e override type/index/id</param>
+		IIndexResponse Index<T>(T @object, Func<IndexDescriptor<T>, IndexDescriptor<T>> indexSelector = null)
+			where T : class;
+
+		/// <inheritdoc />
+		IIndexResponse Index<T>(IIndexRequest<T> indexRequest)
+			where T : class;
+
+		/// <inheritdoc />
+		Task<IIndexResponse> IndexAsync<T>(T @object, Func<IndexDescriptor<T>, IndexDescriptor<T>> indexSelector = null)
+			where T : class;
+
+		/// <inheritdoc />
+		Task<IIndexResponse> IndexAsync<T>(IIndexRequest<T> indexRequest)
+			where T : class;
+
+		/// <summary>
+		///The delete API allows to delete a typed JSON document from a specific index based on its id. 
+		/// <para> </para>http://www.elasticsearch.org/guide/en/elasticsearch/reference/current/docs-delete.html
+		/// </summary>
+		/// <typeparam name="T">The type used to infer the default index and typename</typeparam>
+		/// <param name="deleteSelector">Describe the delete operation, i.e type/index/id</param>
+		IDeleteResponse Delete<T>(Func<DeleteDescriptor<T>, DeleteDescriptor<T>> deleteSelector)
+			where T : class;
+
+		/// <inheritdoc />
+		IDeleteResponse Delete(IDeleteRequest deleteRequest);
+
+		/// <inheritdoc />
+		Task<IDeleteResponse> DeleteAsync<T>(Func<DeleteDescriptor<T>, DeleteDescriptor<T>> deleteSelector)
+			where T : class;
+
+		/// <inheritdoc />
+		Task<IDeleteResponse> DeleteAsync(IDeleteRequest deleteRequest);
+
+		/// <summary>
+		/// Multi GET API allows to get multiple documents based on an index, type (optional) and id (and possibly routing). 
+		/// The response includes a docs array with all the fetched documents, each element similar in structure to a document 
+		/// provided by the get API.
+		/// <para> </para>http://www.elasticsearch.org/guide/en/elasticsearch/reference/current/docs-multi-get.html
+		/// </summary>
+		/// <param name="multiGetSelector">A descriptor describing which documents should be fetched</param>
+		IMultiGetResponse MultiGet(Func<MultiGetDescriptor, MultiGetDescriptor> multiGetSelector);
+
+		/// <inheritdoc />
+		IMultiGetResponse MultiGet(IMultiGetRequest multiGetRequest);
+
+		/// <inheritdoc />
+		Task<IMultiGetResponse> MultiGetAsync(Func<MultiGetDescriptor, MultiGetDescriptor> multiGetSelector);
+
+		/// <inheritdoc />
+		Task<IMultiGetResponse> MultiGetAsync(IMultiGetRequest multiGetRequest);
+
+		/// <summary>
+		/// Use the /{index}/{type}/{id}/_source endpoint to get just the _source field of the document, 
+		/// without any additional content around it. 
+		/// <para> </para>http://www.elasticsearch.org/guide/en/elasticsearch/reference/current/docs-get.html#_source
+		/// </summary>
+		/// <typeparam name="T">The type used to infer the default index and typename</typeparam>
+		/// <param name="getSelector">A descriptor that describes which document's source to fetch</param>
+		T Source<T>(Func<SourceDescriptor<T>, SourceDescriptor<T>> getSelector)
+			where T : class;
+
+		/// <inheritdoc />
+		T Source<T>(ISourceRequest sourceRequest)
+			where T : class;
+
+		/// <inheritdoc />
+		Task<T> SourceAsync<T>(Func<SourceDescriptor<T>, SourceDescriptor<T>> getSelector)
+			where T : class;
+
+		/// <inheritdoc />
+		Task<T> SourceAsync<T>(ISourceRequest sourceRequest)
+			where T : class;
+
+		/// <summary>
+		/// Use the /{index}/{type}/{id} to get the document and its metadata
+		/// <para> </para>http://www.elasticsearch.org/guide/en/elasticsearch/reference/current/docs-get.html#_source
+		/// </summary>
+		/// <typeparam name="T">The type used to infer the default index and typename</typeparam>
+		/// <param name="getSelector">A descriptor that describes which document's source to fetch</param>
+		IGetResponse<T> Get<T>(Func<GetDescriptor<T>, GetDescriptor<T>> getSelector)
+			where T : class;
+
+		/// <inheritdoc />
+		IGetResponse<T> Get<T>(IGetRequest getRequest)
+			where T : class;
+
+		/// <inheritdoc />
+		Task<IGetResponse<T>> GetAsync<T>(Func<GetDescriptor<T>, GetDescriptor<T>> getSelector)
+			where T : class;
+
+		/// <inheritdoc />
+		Task<IGetResponse<T>> GetAsync<T>(IGetRequest getRequest)
+			where T : class;
+
+		/// <summary>
+		/// APIs in elasticsearch accept an index name when working against a specific index, and several indices when applicable. 
+		/// <para>The index aliases API allow to alias an index with a name, with all APIs automatically converting the alias name to the 
+		/// actual index name.</para><para> An alias can also be mapped to more than one index, and when specifying it, the alias 
+		/// will automatically expand to the aliases indices.i</para><para> An alias can also be associated with a filter that will 
+		/// automatically be applied when searching, and routing values.</para>
+		/// <para> </para>http://www.elasticsearch.org/guide/en/elasticsearch/reference/current/indices-aliases.html
+		/// </summary>
+		/// <param name="aliasSelector">A desriptor that describes the parameters for the alias operation</param>
+		IIndicesOperationResponse Alias(Func<AliasDescriptor, AliasDescriptor> aliasSelector);
+
+		/// <inheritdoc />
+		IIndicesOperationResponse Alias(IAliasRequest aliasRequest);
+
+		/// <inheritdoc />
+		Task<IIndicesOperationResponse> AliasAsync(Func<AliasDescriptor, AliasDescriptor> aliasSelector);
+
+		/// <inheritdoc />
+		Task<IIndicesOperationResponse> AliasAsync(IAliasRequest aliasRequest);
+
+		/// <summary>
+		/// The get index alias api allows to filter by alias name and index name. This api redirects to the master and fetches 
+		/// the requested index aliases, if available. This api only serialises the found index aliases.
+		/// <para> Difference with GetAlias is that this call will also return indices without aliases set</para>
+		/// <para> </para>http://www.elasticsearch.org/guide/en/elasticsearch/reference/current/indices-aliases.html#alias-retrieving
+		/// </summary>
+		/// <param name="getAliasDescriptor">A descriptor that describes which aliases/indexes we are interested int</param>
+		IGetAliasesResponse GetAlias(Func<GetAliasDescriptor, GetAliasDescriptor> getAliasDescriptor);
+
+		/// <inheritdoc />
+		IGetAliasesResponse GetAlias(IGetAliasRequest getAliasRequest);
+
+		/// <inheritdoc />
+		Task<IGetAliasesResponse> GetAliasAsync(Func<GetAliasDescriptor, GetAliasDescriptor> getAliasDescriptor);
+
+		/// <inheritdoc />
+		Task<IGetAliasesResponse> GetAliasAsync(IGetAliasRequest getAliasRequest);
+
+		/// <summary>
+		/// The get index alias api allows to filter by alias name and index name. This api redirects to the master and fetches 
+		/// the requested index aliases, if available. This api only serialises the found index aliases.
+		/// <para> </para>http://www.elasticsearch.org/guide/en/elasticsearch/reference/current/indices-aliases.html#alias-retrieving
+		/// </summary>
+		/// <param name="getAliasesDescriptor">A descriptor that describes which aliases/indexes we are interested int</param>
+		IGetAliasesResponse GetAliases(Func<GetAliasesDescriptor, GetAliasesDescriptor> getAliasesDescriptor);
+
+		/// <inheritdoc />
+		IGetAliasesResponse GetAliases(IGetAliasesRequest getAliasesRequest);
+
+		/// <inheritdoc />
+		Task<IGetAliasesResponse> GetAliasesAsync(Func<GetAliasesDescriptor, GetAliasesDescriptor> getAliasesDescriptor);
+
+		/// <inheritdoc />
+		Task<IGetAliasesResponse> GetAliasesAsync(IGetAliasesRequest getAliasesRequest);
+
+		/// <summary>
+		/// Add a single index alias
+		/// http://www.elasticsearch.org/guide/en/elasticsearch/reference/current/indices-aliases.html#alias-adding
+		/// </summary>
+		/// <param name="putAliasRequest">A descriptor that describes the put alias request</param>
+		IPutAliasResponse PutAlias(IPutAliasRequest putAliasRequest);
+
+		/// <inheritdoc />
+		Task<IPutAliasResponse> PutAliasAsync(IPutAliasRequest putAliasRequest);
+
+		/// <inheritdoc />
+		IPutAliasResponse PutAlias(Func<PutAliasDescriptor, PutAliasDescriptor> putAliasDescriptor);
+
+		/// <inheritdoc />
+		Task<IPutAliasResponse> PutAliasAsync(Func<PutAliasDescriptor, PutAliasDescriptor> putAliasDescriptor);
+
+		/// <summary>
+		/// Delete an index alias
+		/// http://www.elasticsearch.org/guide/en/elasticsearch/reference/current/indices-aliases.html#deleting
+		/// </summary>
+		/// <param name="deleteAliasRequest">A descriptor that describes the delete alias request</param>
+		IDeleteAliasResponse DeleteAlias(IDeleteAliasRequest deleteAliasRequest);
+
+		/// <inheritdoc />
+		Task<IDeleteAliasResponse> DeleteAliasAsync(IDeleteAliasRequest deleteAliasRequest);
+
+		/// <inheritdoc />
+		IDeleteAliasResponse DeleteAlias<T>(Func<DeleteAliasDescriptor<T>, DeleteAliasDescriptor<T>> deleteAliasDescriptor) where T : class;
+
+		/// <inheritdoc />
+		Task<IDeleteAliasResponse> DeleteAliasAsync<T>(Func<DeleteAliasDescriptor<T>, DeleteAliasDescriptor<T>> deleteAliasDescriptor) where T : class;
+
+		/// <summary>
+		/// The optimize API allows to optimize one or more indices through an API. The optimize process basically optimizes 
+		/// the index for faster search operations (and relates to the number of segments a Lucene index holds within each shard).
+		///  The optimize operation allows to reduce the number of segments by merging them.
+		/// <para> </para>http://www.elasticsearch.org/guide/en/elasticsearch/reference/current/indices-optimize.html
+		/// </summary>
+		/// <param name="optimizeSelector">An optional descriptor that further describes the optimize operation, i.e limit it to one index</param>
+		IShardsOperationResponse Optimize(Func<OptimizeDescriptor, OptimizeDescriptor> optimizeSelector = null);
+
+		/// <inheritdoc />
+		IShardsOperationResponse Optimize(IOptimizeRequest optimizeRequest);
+
+		/// <inheritdoc />
+		Task<IShardsOperationResponse> OptimizeAsync(Func<OptimizeDescriptor, OptimizeDescriptor> optimizeSelector = null);
+
+		/// <inheritdoc />
+		Task<IShardsOperationResponse> OptimizeAsync(IOptimizeRequest optimizeRequest);
+
+		/// <summary>
+		/// The indices status API allows to get a comprehensive status information of one or more indices.
+		/// <para> </para>http://www.elasticsearch.org/guide/en/elasticsearch/reference/current/indices-status.html
+		/// </summary>
+		/// <param name="selector">An optional descriptor that further describes the status operation, i.e limiting it to certain indices</param>
+		IStatusResponse Status(Func<IndicesStatusDescriptor, IndicesStatusDescriptor> selector = null);
+
+		/// <inheritdoc />
+		IStatusResponse Status(IIndicesStatusRequest statusRequest);
+
+		/// <inheritdoc />
+		Task<IStatusResponse> StatusAsync(Func<IndicesStatusDescriptor, IndicesStatusDescriptor> selector = null);
+
+		/// <inheritdoc />
+		Task<IStatusResponse> StatusAsync(IIndicesStatusRequest statusRequest);
+
+		/// <summary>
+		/// Returns information and statistics on terms in the fields of a particular document as stored in the index.
+		/// <para> </para>http://www.elasticsearch.org/guide/en/elasticsearch/reference/current/docs-termvectors.html
+		/// </summary>
+		/// <typeparam name="T"></typeparam>
+		/// <param name="termVectorSelector"></param>
+		ITermVectorResponse TermVector<T>(Func<TermvectorDescriptor<T>, TermvectorDescriptor<T>> termVectorSelector)
+			where T : class;
+
+		/// <inheritdoc />
+		ITermVectorResponse TermVector(ITermvectorRequest termvectorRequest);
+
+		/// <inheritdoc />
+		Task<ITermVectorResponse> TermVectorAsync<T>(Func<TermvectorDescriptor<T>, TermvectorDescriptor<T>> termVectorSelector)
+			where T : class;
+
+		/// <inheritdoc />
+		Task<ITermVectorResponse> TermVectorAsync(ITermvectorRequest termvectorRequest);
+
+		/// <summary>
+		/// Multi termvectors API allows to get multiple termvectors based on an index, type and id.
+		/// <para> </para>http://www.elasticsearch.org/guide/en/elasticsearch/reference/current/docs-multi-termvectors.html
+		/// </summary>
+		/// <typeparam name="T">The type used to infer the default index and typename</typeparam>
+		/// <param name="multiTermVectorsSelector">The descriptor describing the multi termvectors operation</param>
+		IMultiTermVectorResponse MultiTermVectors<T>(Func<MultiTermVectorsDescriptor<T>, MultiTermVectorsDescriptor<T>> multiTermVectorsSelector)
+			where T : class;
+
+		/// <inheritdoc />
+		IMultiTermVectorResponse MultiTermVectors(IMultiTermVectorsRequest multiTermVectorsRequest);
+
+		/// <inheritdoc />
+		Task<IMultiTermVectorResponse> MultiTermVectorsAsync<T>(Func<MultiTermVectorsDescriptor<T>, MultiTermVectorsDescriptor<T>> multiTermVectorsSelector)
+			where T : class;
+
+		/// <inheritdoc />
+		Task<IMultiTermVectorResponse> MultiTermVectorsAsync(IMultiTermVectorsRequest multiTermVectorsRequest);
+
+		/// <summary>
+		/// The suggest feature suggests similar looking terms based on a provided text by using a suggester. 
+		/// <para> </para>http://www.elasticsearch.org/guide/en/elasticsearch/reference/current/search-suggesters.html
+		/// </summary>
+		/// <typeparam name="T">The type used to strongly type parts of the suggest operation</typeparam>
+		/// <param name="selector">The suggesters to use this operation (can be multiple)</param>
+		ISuggestResponse Suggest<T>(Func<SuggestDescriptor<T>, SuggestDescriptor<T>> selector)
+			where T : class;
+
+		/// <inheritdoc />
+		ISuggestResponse Suggest(ISuggestRequest suggestRequest);
+
+		/// <inheritdoc />
+		Task<ISuggestResponse> SuggestAsync<T>(Func<SuggestDescriptor<T>, SuggestDescriptor<T>> selector)
+			where T : class;
+
+		/// <inheritdoc />
+		Task<ISuggestResponse> SuggestAsync(ISuggestRequest suggestRequest);
+
+
+		/// <summary>
+		/// Deletes a registered scroll request on the cluster 
+		/// <para> </para>http://www.elasticsearch.org/guide/en/elasticsearch/reference/current/search-request-scroll.html
+		/// </summary>
+		/// <param name="clearScrollSelector">Specify the scroll id as well as request specific configuration</param>
+		IEmptyResponse ClearScroll(Func<ClearScrollDescriptor, ClearScrollDescriptor> clearScrollSelector);
+
+		/// <inheritdoc />
+		IEmptyResponse ClearScroll(IClearScrollRequest clearScrollRequest);
+
+		/// <inheritdoc />
+		Task<IEmptyResponse> ClearScrollAsync(Func<ClearScrollDescriptor, ClearScrollDescriptor> clearScrollSelector);
+
+		/// <inheritdoc />
+		Task<IEmptyResponse> ClearScrollAsync(IClearScrollRequest clearScrollRequest);
+
+		/// <summary>
+		/// Check if a document exists without returning its contents
+		/// <para> </para>http://www.elasticsearch.org/guide/en/elasticsearch/reference/current/docs-get.html
+		/// </summary>
+		/// <typeparam name="T">The type used to infer the default index and typename</typeparam>
+		/// <param name="existsSelector">Describe what document we are looking for</param>
+		IExistsResponse DocumentExists<T>(Func<DocumentExistsDescriptor<T>, DocumentExistsDescriptor<T>> existsSelector)
+			where T : class;
+
+		/// <inheritdoc />
+		IExistsResponse DocumentExists(IDocumentExistsRequest documentExistsRequest);
+
+		/// <inheritdoc />
+		Task<IExistsResponse> DocumentExistsAsync<T>(Func<DocumentExistsDescriptor<T>, DocumentExistsDescriptor<T>> existsSelector)
+			where T : class;
+
+		/// <inheritdoc />
+		Task<IExistsResponse> DocumentExistsAsync(IDocumentExistsRequest documentExistsRequest);
+
+		/// <summary>
+		/// Before any snapshot or restore operation can be performed a snapshot repository should be registered in Elasticsearch. 
+		/// <para> </para>http://www.elasticsearch.org/guide/en/elasticsearch/reference/current/modules-snapshots.html#_repositories
+		/// </summary>
+		/// <param name="repository">The name for the repository</param>
+		/// <param name="selector">describe what the repository looks like</param>
+		IAcknowledgedResponse CreateRepository(string repository, Func<CreateRepositoryDescriptor, CreateRepositoryDescriptor> selector);
+
+		/// <inheritdoc />
+		IAcknowledgedResponse CreateRepository(ICreateRepositoryRequest createRepositoryRequest);
+
+		/// <inheritdoc />
+		Task<IAcknowledgedResponse> CreateRepositoryAsync(string repository, Func<CreateRepositoryDescriptor, CreateRepositoryDescriptor> selector);
+
+		/// <inheritdoc />
+		Task<IAcknowledgedResponse> CreateRepositoryAsync(ICreateRepositoryRequest createRepositoryRequest);
+
+		/// <summary>
+		/// Delete a repository, if you have ongoing restore operations be sure to delete the indices being restored into first.
+		/// <para> </para>http://www.elasticsearch.org/guide/en/elasticsearch/reference/current/modules-snapshots.html#_repositories
+		/// </summary>
+		/// <param name="repository">The name of the repository</param>
+		/// <param name="selector">Optionaly provide the delete operation with more details</param>>
+		IAcknowledgedResponse DeleteRepository(string repository, Func<DeleteRepositoryDescriptor, DeleteRepositoryDescriptor> selector = null);
+
+		/// <inheritdoc />
+		IAcknowledgedResponse DeleteRepository(IDeleteRepositoryRequest deleteRepositoryRequest);
+
+		/// <inheritdoc />
+		Task<IAcknowledgedResponse> DeleteRepositoryAsync(string repository, Func<DeleteRepositoryDescriptor, DeleteRepositoryDescriptor> selector = null);
+
+		/// <inheritdoc />
+		Task<IAcknowledgedResponse> DeleteRepositoryAsync(IDeleteRepositoryRequest deleteRepositoryRequest);
+
+		/// <summary>
+		/// A repository can contain multiple snapshots of the same cluster. Snapshot are identified by unique names within the cluster.
+		/// /// <para> </para>http://www.elasticsearch.org/guide/en/elasticsearch/reference/current/modules-snapshots.html#_snapshot
+		/// </summary>
+		/// <param name="repository">The name of the repository we want to create a snapshot in</param>
+		/// <param name="snapshotName">The name of the snapshot</param>
+		/// <param name="selector">Optionally provide more details about the snapshot operation</param>
+		ISnapshotResponse Snapshot(string repository, string snapshotName, Func<SnapshotDescriptor, SnapshotDescriptor> selector = null);
+
+		/// <inheritdoc />
+		ISnapshotResponse Snapshot(ISnapshotRequest snapshotRequest);
+
+		/// <inheritdoc />
+		Task<ISnapshotResponse> SnapshotAsync(string repository, string snapshotName, Func<SnapshotDescriptor, SnapshotDescriptor> selector = null);
+
+		/// <inheritdoc />
+		Task<ISnapshotResponse> SnapshotAsync(ISnapshotRequest snapshotRequest);
+
+		/// <inheritdoc />
+		IObservable<ISnapshotStatusResponse> SnapshotObservable(TimeSpan interval, Func<SnapshotDescriptor, SnapshotDescriptor> snapshotSelector = null);
+
+		/// <inheritdoc />
+		IObservable<ISnapshotStatusResponse> SnapshotObservable(TimeSpan interval, ISnapshotRequest snapshotRequest);
+
+		/// <summary>
+		/// Delete a snapshot
+		/// <para> </para>http://www.elasticsearch.org/guide/en/elasticsearch/reference/current/modules-snapshots.html#_snapshot
+		/// </summary>
+		/// <param name="repository">The repository name under which the snapshot we want to delete lives</param>
+		/// <param name="snapshotName">The name of the snapshot that we want to delete</param>
+		/// <param name="selector">Optionally further describe the delete snapshot operation</param>
+		IAcknowledgedResponse DeleteSnapshot(string repository, string snapshotName, Func<DeleteSnapshotDescriptor, DeleteSnapshotDescriptor> selector = null);
+
+		/// <inheritdoc />
+		IAcknowledgedResponse DeleteSnapshot(IDeleteSnapshotRequest deleteSnapshotRequest);
+
+		/// <inheritdoc />
+		Task<IAcknowledgedResponse> DeleteSnapshotAsync(string repository, string snapshotName, Func<DeleteSnapshotDescriptor, DeleteSnapshotDescriptor> selector = null);
+
+		/// <inheritdoc />
+		Task<IAcknowledgedResponse> DeleteSnapshotAsync(IDeleteSnapshotRequest deleteSnapshotRequest);
+
+		/// <summary>
+		/// Gets information about one or more snapshots
+		/// <para> </para>http://www.elasticsearch.org/guide/en/elasticsearch/reference/current/modules-snapshots.html#_snapshot
+		/// </summary>
+		/// <param name="repository">The repository name under which the snapshots live</param>
+		/// <param name="snapshotName">The names of the snapshots we want information from (can be _all or wildcards)</param>
+		/// <param name="selector">Optionally further describe the get snapshot operation</param>
+		IGetSnapshotResponse GetSnapshot(string repository, string snapshotName, Func<GetSnapshotDescriptor, GetSnapshotDescriptor> selector = null);
+
+		/// <inheritdoc />
+		IGetSnapshotResponse GetSnapshot(IGetSnapshotRequest getSnapshotRequest);
+
+		/// <inheritdoc />
+		Task<IGetSnapshotResponse> GetSnapshotAsync(string repository, string snapshotName, Func<GetSnapshotDescriptor, GetSnapshotDescriptor> selector = null);
+
+		/// <inheritdoc />
+		Task<IGetSnapshotResponse> GetSnapshotAsync(IGetSnapshotRequest getSnapshotRequest);
+
+		/// <summary>
+		/// Restore a snapshot
+		/// <para> </para>http://www.elasticsearch.org/guide/en/elasticsearch/reference/current/modules-snapshots.html#_restore
+		/// </summary>
+		/// <param name="repository">The repository name that holds our snapshot</param>
+		/// <param name="snapshotName">The name of the snapshot that we want to restore</param>
+		/// <param name="selector">Optionally further describe the restore operation</param>
+		IRestoreResponse Restore(string repository, string snapshotName, Func<RestoreDescriptor, RestoreDescriptor> selector = null);
+
+		/// <inheritdoc />
+		IRestoreResponse Restore(IRestoreRequest restoreRequest);
+
+		/// <inheritdoc />
+		Task<IRestoreResponse> RestoreAsync(string repository, string snapshotName, Func<RestoreDescriptor, RestoreDescriptor> selector = null);
+
+		/// <inheritdoc />
+		Task<IRestoreResponse> RestoreAsync(IRestoreRequest restoreRequest);
+
+		/// <inheritdoc />
+		IObservable<IRecoveryStatusResponse> RestoreObservable(TimeSpan interval, Func<RestoreDescriptor, RestoreDescriptor> selector = null);
+
+		/// <inheritdoc />
+		IObservable<IRecoveryStatusResponse> RestoreObservable(TimeSpan interval, IRestoreRequest restoreRequest);
+
+		/// <summary>
+		/// Allows to update cluster wide specific settings. Settings updated can either be persistent 
+		/// (applied cross restarts) or transient (will not survive a full cluster restart). 
+		/// <para> </para>http://www.elasticsearch.org/guide/en/elasticsearch/reference/current/cluster-update-settings.html
+		/// </summary>
+		IClusterPutSettingsResponse ClusterSettings(Func<ClusterSettingsDescriptor, ClusterSettingsDescriptor> clusterHealthSelector);
+
+		/// <inheritdoc />
+		Task<IClusterPutSettingsResponse> ClusterSettingsAsync(Func<ClusterSettingsDescriptor, ClusterSettingsDescriptor> clusterHealthSelector);
+
+		/// <inheritdoc />
+		IClusterPutSettingsResponse ClusterSettings(IClusterSettingsRequest clusterSettingsRequest);
+
+		/// <inheritdoc />
+		Task<IClusterPutSettingsResponse> ClusterSettingsAsync(IClusterSettingsRequest clusterSettingsRequest);
+
+		/// <summary>
+		/// Gets cluster wide specific settings. Settings updated can either be persistent 
+		/// (applied cross restarts) or transient (will not survive a full cluster restart). 
+		/// <para> </para>http://www.elasticsearch.org/guide/en/elasticsearch/reference/current/cluster-update-settings.html
+		/// </summary>
+		IClusterGetSettingsResponse ClusterGetSettings(Func<ClusterGetSettingsDescriptor, ClusterGetSettingsDescriptor> selector);
+
+		/// <inheritdoc />
+		Task<IClusterGetSettingsResponse> ClusterGetSettingsAsync(Func<ClusterGetSettingsDescriptor, ClusterGetSettingsDescriptor> selector);
+
+		/// <inheritdoc />
+		IClusterGetSettingsResponse ClusterGetSettings(IClusterGetSettingsRequest clusterSettingsRequest = null);
+
+		/// <inheritdoc />
+		Task<IClusterGetSettingsResponse> ClusterGetSettingsAsync(IClusterGetSettingsRequest clusterSettingsRequest = null);
+
+		/// <summary>
+		/// Returns a list of any cluster-level changes (e.g. create index, update mapping, allocate or fail shard) which have not yet been executed.
+		/// </summary>
+		IClusterPendingTasksResponse ClusterPendingTasks(Func<ClusterPendingTasksDescriptor, ClusterPendingTasksDescriptor> pendingTasksSelector = null);
+
+		/// <inheritdoc />
+		Task<IClusterPendingTasksResponse> ClusterPendingTasksAsync(Func<ClusterPendingTasksDescriptor, ClusterPendingTasksDescriptor> pendingTasksSelector = null);
+
+		/// <inheritdoc />
+		IClusterPendingTasksResponse ClusterPendingTasks(IClusterPendingTasksRequest pendingTasksRequest);
+
+		/// <inheritdoc />
+		Task<IClusterPendingTasksResponse> ClusterPendingTasksAsync(IClusterPendingTasksRequest pendingTasksRequest);
+
+		/// <inheritdoc />
+		IExistsResponse AliasExists(Func<AliasExistsDescriptor, AliasExistsDescriptor> selector);
+
+		/// <inheritdoc />
+		IExistsResponse AliasExists(IAliasExistsRequest AliasRequest);
+
+		/// <inheritdoc />
+		Task<IExistsResponse> AliasExistsAsync(Func<AliasExistsDescriptor, AliasExistsDescriptor> selector);
+
+		/// <inheritdoc />
+		Task<IExistsResponse> AliasExistsAsync(IAliasExistsRequest AliasRequest);
+
+		/// <inheritdoc />
+		IExistsResponse TypeExists(Func<TypeExistsDescriptor, TypeExistsDescriptor> selector);
+
+		/// <inheritdoc />
+		IExistsResponse TypeExists(ITypeExistsRequest TypeRequest);
+
+		/// <inheritdoc />
+		Task<IExistsResponse> TypeExistsAsync(Func<TypeExistsDescriptor, TypeExistsDescriptor> selector);
+
+		/// <inheritdoc />
+		Task<IExistsResponse> TypeExistsAsync(ITypeExistsRequest TypeRequest);
+
+		/// <inheritdoc />
+		IExplainResponse<T> Explain<T>(Func<ExplainDescriptor<T>, ExplainDescriptor<T>> querySelector)
+			where T : class;
+
+		/// <inheritdoc />
+		IExplainResponse<T> Explain<T>(IExplainRequest explainRequest)
+			where T : class;
+
+		/// <inheritdoc />
+		Task<IExplainResponse<T>> ExplainAsync<T>(Func<ExplainDescriptor<T>, ExplainDescriptor<T>> querySelector)
+			where T : class;
+
+		/// <inheritdoc />
+		Task<IExplainResponse<T>> ExplainAsync<T>(IExplainRequest explainRequest)
+			where T : class;
+
+		/// <inheritdoc />
+		IMultiPercolateResponse MultiPercolate(Func<MultiPercolateDescriptor, MultiPercolateDescriptor> multiPercolateSelector);
+
+		/// <inheritdoc />
+		IMultiPercolateResponse MultiPercolate(IMultiPercolateRequest multiRequest);
+
+		/// <inheritdoc />
+		Task<IMultiPercolateResponse> MultiPercolateAsync(Func<MultiPercolateDescriptor, MultiPercolateDescriptor> multiPercolateSelector);
+
+		/// <inheritdoc />
+		Task<IMultiPercolateResponse> MultiPercolateAsync(IMultiPercolateRequest multiPercolateRequest);
+
+		/// <inheritdoc />
+		IGetFieldMappingResponse GetFieldMapping<T>(Func<GetFieldMappingDescriptor<T>, GetFieldMappingDescriptor<T>> selector = null)
+			where T : class;
+
+		/// <inheritdoc />
+		IGetFieldMappingResponse GetFieldMapping(IGetFieldMappingRequest getFieldMappingRequest);
+
+		/// <inheritdoc />
+		Task<IGetFieldMappingResponse> GetFieldMappingAsync<T>(Func<GetFieldMappingDescriptor<T>, GetFieldMappingDescriptor<T>> selector = null)
+			where T : class;
+
+		/// <inheritdoc />
+		Task<IGetFieldMappingResponse> GetFieldMappingAsync(IGetFieldMappingRequest getFieldMappingRequest);
+
+		/// <inheritdoc />
+		IExistsResponse TemplateExists(Func<TemplateExistsDescriptor, TemplateExistsDescriptor> selector);
+
+		/// <inheritdoc />
+		IExistsResponse TemplateExists(ITemplateExistsRequest templateRequest);
+
+		/// <inheritdoc />
+		Task<IExistsResponse> TemplateExistsAsync(Func<TemplateExistsDescriptor, TemplateExistsDescriptor> selector);
+
+		/// <inheritdoc />
+		Task<IExistsResponse> TemplateExistsAsync(ITemplateExistsRequest templateRequest);
+
+		/// <summary>
+		/// Executes a HEAD request to the cluster to determine whether it's up or not.
+		/// </summary>
+		IPingResponse Ping(Func<PingDescriptor, PingDescriptor> pingSelector = null);
+
+		/// <inheritdoc />
+		Task<IPingResponse> PingAsync(Func<PingDescriptor, PingDescriptor> pingSelector = null);
+
+		/// <inheritdoc />
+		IPingResponse Ping(IPingRequest pingRequest);
+
+		/// <inheritdoc />
+		Task<IPingResponse> PingAsync(IPingRequest pingRequest);
+
+		/// <inheritdoc />
+		ISearchShardsResponse SearchShards<T>(Func<SearchShardsDescriptor<T>, SearchShardsDescriptor<T>> searchSelector) where T : class;
+
+		ISearchShardsResponse SearchShards(ISearchShardsRequest request);
+
+		/// <inheritdoc />
+		Task<ISearchShardsResponse> SearchShardsAsync<T>(Func<SearchShardsDescriptor<T>, SearchShardsDescriptor<T>> searchSelector)
+			where T : class;
+
+		Task<ISearchShardsResponse> SearchShardsAsync(ISearchShardsRequest request);
+
+		/// <inheritdoc />
+		IGetRepositoryResponse GetRepository(Func<GetRepositoryDescriptor, GetRepositoryDescriptor> selector);
+
+		/// <inheritdoc />
+		IGetRepositoryResponse GetRepository(IGetRepositoryRequest request);
+
+		/// <inheritdoc />
+		Task<IGetRepositoryResponse> GetRepositoryAsync(Func<GetRepositoryDescriptor, GetRepositoryDescriptor> selector);
+
+		/// <inheritdoc />
+		Task<IGetRepositoryResponse> GetRepositoryAsync(IGetRepositoryRequest request);
+
+		ISnapshotStatusResponse SnapshotStatus(Func<SnapshotStatusDescriptor, SnapshotStatusDescriptor> selector = null);
+
+		/// <inheritdoc />
+		ISnapshotStatusResponse SnapshotStatus(ISnapshotStatusRequest getSnapshotRequest);
+
+		/// <inheritdoc />
+		Task<ISnapshotStatusResponse> SnapshotStatusAsync(Func<SnapshotStatusDescriptor, SnapshotStatusDescriptor> selector = null);
+
+		/// <inheritdoc />
+		Task<ISnapshotStatusResponse> SnapshotStatusAsync(ISnapshotStatusRequest getSnapshotRequest);
+
+		IRecoveryStatusResponse RecoveryStatus(Func<RecoveryStatusDescriptor, RecoveryStatusDescriptor> selector = null);
+
+		/// <inheritdoc />
+		IRecoveryStatusResponse RecoveryStatus(IRecoveryStatusRequest statusRequest);
+
+		/// <inheritdoc />
+		Task<IRecoveryStatusResponse> RecoveryStatusAsync(Func<RecoveryStatusDescriptor, RecoveryStatusDescriptor> selector = null);
+
+		/// <inheritdoc />
+		Task<IRecoveryStatusResponse> RecoveryStatusAsync(IRecoveryStatusRequest statusRequest);
+
+		/// <summary>
+		/// Perform any request you want over the configured IConnection synchronously while taking advantage of the cluster failover.
+		/// </summary>
+		/// <typeparam name="T">The type representing the response JSON</typeparam>
+		/// <param name="method">the HTTP Method to use</param>
+		/// <param name="path">The path of the the url that you would like to hit</param>
+		/// <param name="data">The body of the request, string and byte[] are posted as is other types will be serialized to JSON</param>
+		/// <param name="requestParameters">Optionally configure request specific timeouts, headers</param>
+		/// <returns>An ElasticsearchResponse of T where T represents the JSON response body</returns>
+		ElasticsearchResponse<T> DoRequest<T>(string method, string path, object data = null, IRequestParameters requestParameters = null);
+
+		/// <summary>
+		/// Perform any request you want over the configured IConnection asynchronously while taking advantage of the cluster failover.
+		/// </summary>
+		/// <typeparam name="T">The type representing the response JSON</typeparam>
+		/// <param name="method">the HTTP Method to use</param>
+		/// <param name="path">The path of the the url that you would like to hit</param>
+		/// <param name="data">The body of the request, string and byte[] are posted as is other types will be serialized to JSON</param>
+		/// <param name="requestParameters">Optionally configure request specific timeouts, headers</param>
+		/// <returns>A task of ElasticsearchResponse of T where T represents the JSON response body</returns>
+		Task<ElasticsearchResponse<T>> DoRequestAsync<T>(string method, string path, object data = null, IRequestParameters requestParameters = null);
+
+		/// <inheritdoc />
+		IPutScriptResponse PutScript(Func<PutScriptDescriptor, PutScriptDescriptor> putScriptDescriptor);
+
+		/// <inheritdoc />
+		Task<IPutScriptResponse> PutScriptAsync(Func<PutScriptDescriptor, PutScriptDescriptor> putScriptDescriptor);
+
+		/// <inheritdoc />
+		IGetScriptResponse GetScript(Func<GetScriptDescriptor, GetScriptDescriptor> getScriptDescriptor);
+
+		/// <inheritdoc />
+		Task<IGetScriptResponse> GetScriptAsync(Func<GetScriptDescriptor, GetScriptDescriptor> getScriptDescriptor);
+
+		/// <inheritdoc />
+		IDeleteScriptResponse DeleteScript(Func<DeleteScriptDescriptor, DeleteScriptDescriptor> deleteScriptDescriptor);
+
+		/// <inheritdoc />
+		Task<IDeleteScriptResponse> DeleteScriptAsync(Func<DeleteScriptDescriptor, DeleteScriptDescriptor> deleteScriptDescriptor);
+
+		/// <inheritdoc />
+		IGetIndexResponse GetIndex(Func<GetIndexDescriptor, GetIndexDescriptor> getIndexSelector);
+
+		/// <inheritdoc />
+		IGetIndexResponse GetIndex(IGetIndexRequest createIndexRequest);
+
+		/// <inheritdoc />
+		Task<IGetIndexResponse> GetIndexAsync(Func<GetIndexDescriptor, GetIndexDescriptor> getIndexSelector);
+
+		/// <inheritdoc />
+		Task<IGetIndexResponse> GetIndexAsync(IGetIndexRequest createIndexRequest);
+
+		/// <inheritdoc />
+		IExistsResponse SearchExists<T>(Func<SearchExistsDescriptor<T>, SearchExistsDescriptor<T>> selector)
+			where T : class;
+
+		/// <inheritdoc />
+		IExistsResponse SearchExists(ISearchExistsRequest indexRequest);
+
+		/// <inheritdoc />
+		Task<IExistsResponse> SearchExistsAsync<T>(Func<SearchExistsDescriptor<T>, SearchExistsDescriptor<T>> selector)
+			where T : class;
+
+		/// <inheritdoc />
+		Task<IExistsResponse> SearchExistsAsync(ISearchExistsRequest indexRequest);
+
+		/// <inheritdoc />
+		IVerifyRepositoryResponse VerifyRepository(string name, Func<VerifyRepositoryDescriptor, VerifyRepositoryDescriptor> selector = null);
+
+		/// <inheritdoc />
+		IVerifyRepositoryResponse VerifyRepository(IVerifyRepositoryRequest verifyRepositoryRequest);
+
+		/// <inheritdoc />
+		Task<IVerifyRepositoryResponse> VerifyRepositoryAsync(string name, Func<VerifyRepositoryDescriptor, VerifyRepositoryDescriptor> selector = null);
+
+		/// <inheritdoc />
+		Task<IVerifyRepositoryResponse> VerifyRepositoryAsync(IVerifyRepositoryRequest verifyRepositoryRequest);
+
+		/// <inheritdoc />
+		IUpgradeResponse Upgrade(IUpgradeRequest upgradeRequest);
+
+		/// <inheritdoc />
+		IUpgradeResponse Upgrade(Func<UpgradeDescriptor, UpgradeDescriptor> upgradeDescriptor = null);
+
+		/// <inheritdoc />
+		Task<IUpgradeResponse> UpgradeAsync(IUpgradeRequest upgradeRequest);
+
+		/// <inheritdoc />
+		Task<IUpgradeResponse> UpgradeAsync(Func<UpgradeDescriptor, UpgradeDescriptor> upgradeDescriptor = null);
+
+		/// <inheritdoc />
+		IUpgradeStatusResponse UpgradeStatus(IUpgradeStatusRequest upgradeRequest);
+
+		/// <inheritdoc />
+		IUpgradeStatusResponse UpgradeStatus(Func<UpgradeStatusDescriptor, UpgradeStatusDescriptor> upgradeDescriptor = null);
+
+		/// <inheritdoc />
+		Task<IUpgradeStatusResponse> UpgradeStatusAsync(IUpgradeStatusRequest upgradeRequest);
+
+		/// <inheritdoc />
+		Task<IUpgradeStatusResponse> UpgradeStatusAsync(Func<UpgradeStatusDescriptor, UpgradeStatusDescriptor> upgradeDescriptor = null);
+
+		/// <inheritdoc />
+		ICatResponse<CatAliasesRecord> CatAliases(Func<CatAliasesDescriptor, CatAliasesDescriptor> selector = null);
+
+		ICatResponse<CatAliasesRecord> CatAliases(ICatAliasesRequest request);
+		Task<ICatResponse<CatAliasesRecord>> CatAliasesAsync(Func<CatAliasesDescriptor, CatAliasesDescriptor> selector = null);
+		Task<ICatResponse<CatAliasesRecord>> CatAliasesAsync(ICatAliasesRequest request);
+
+		/// <inheritdoc />
+		ICatResponse<CatAllocationRecord> CatAllocation(Func<CatAllocationDescriptor, CatAllocationDescriptor> selector = null);
+
+		ICatResponse<CatAllocationRecord> CatAllocation(ICatAllocationRequest request);
+		Task<ICatResponse<CatAllocationRecord>> CatAllocationAsync(Func<CatAllocationDescriptor, CatAllocationDescriptor> selector = null);
+		Task<ICatResponse<CatAllocationRecord>> CatAllocationAsync(ICatAllocationRequest request);
+
+		/// <inheritdoc />
+		ICatResponse<CatCountRecord> CatCount(Func<CatCountDescriptor, CatCountDescriptor> selector = null);
+
+		ICatResponse<CatCountRecord> CatCount(ICatCountRequest request);
+		Task<ICatResponse<CatCountRecord>> CatCountAsync(Func<CatCountDescriptor, CatCountDescriptor> selector = null);
+		Task<ICatResponse<CatCountRecord>> CatCountAsync(ICatCountRequest request);
+
+		/// <inheritdoc />
+		ICatResponse<CatHealthRecord> CatHealth(Func<CatHealthDescriptor, CatHealthDescriptor> selector = null);
+
+		ICatResponse<CatHealthRecord> CatHealth(ICatHealthRequest request);
+		Task<ICatResponse<CatHealthRecord>> CatHealthAsync(Func<CatHealthDescriptor, CatHealthDescriptor> selector = null);
+		Task<ICatResponse<CatHealthRecord>> CatHealthAsync(ICatHealthRequest request);
+
+		/// <inheritdoc />
+		ICatResponse<CatIndicesRecord> CatIndices(Func<CatIndicesDescriptor, CatIndicesDescriptor> selector = null);
+
+		ICatResponse<CatIndicesRecord> CatIndices(ICatIndicesRequest request);
+		Task<ICatResponse<CatIndicesRecord>> CatIndicesAsync(Func<CatIndicesDescriptor, CatIndicesDescriptor> selector = null);
+		Task<ICatResponse<CatIndicesRecord>> CatIndicesAsync(ICatIndicesRequest request);
+
+		/// <inheritdoc />
+		ICatResponse<CatMasterRecord> CatMaster(Func<CatMasterDescriptor, CatMasterDescriptor> selector = null);
+
+		ICatResponse<CatMasterRecord> CatMaster(ICatMasterRequest request);
+		Task<ICatResponse<CatMasterRecord>> CatMasterAsync(Func<CatMasterDescriptor, CatMasterDescriptor> selector = null);
+		Task<ICatResponse<CatMasterRecord>> CatMasterAsync(ICatMasterRequest request);
+
+		/// <inheritdoc />
+		ICatResponse<CatNodesRecord> CatNodes(Func<CatNodesDescriptor, CatNodesDescriptor> selector = null);
+
+		ICatResponse<CatNodesRecord> CatNodes(ICatNodesRequest request);
+		Task<ICatResponse<CatNodesRecord>> CatNodesAsync(Func<CatNodesDescriptor, CatNodesDescriptor> selector = null);
+		Task<ICatResponse<CatNodesRecord>> CatNodesAsync(ICatNodesRequest request);
+
+		/// <inheritdoc />
+		ICatResponse<CatPendingTasksRecord> CatPendingTasks(Func<CatPendingTasksDescriptor, CatPendingTasksDescriptor> selector = null);
+
+		ICatResponse<CatPendingTasksRecord> CatPendingTasks(ICatPendingTasksRequest request);
+		Task<ICatResponse<CatPendingTasksRecord>> CatPendingTasksAsync(Func<CatPendingTasksDescriptor, CatPendingTasksDescriptor> selector = null);
+		Task<ICatResponse<CatPendingTasksRecord>> CatPendingTasksAsync(ICatPendingTasksRequest request);
+
+		/// <inheritdoc />
+		ICatResponse<CatPluginsRecord> CatPlugins(Func<CatPluginsDescriptor, CatPluginsDescriptor> selector = null);
+
+		ICatResponse<CatPluginsRecord> CatPlugins(ICatPluginsRequest request);
+		Task<ICatResponse<CatPluginsRecord>> CatPluginsAsync(Func<CatPluginsDescriptor, CatPluginsDescriptor> selector = null);
+		Task<ICatResponse<CatPluginsRecord>> CatPluginsAsync(ICatPluginsRequest request);
+
+		/// <inheritdoc />
+		ICatResponse<CatRecoveryRecord> CatRecovery(Func<CatRecoveryDescriptor, CatRecoveryDescriptor> selector = null);
+
+		ICatResponse<CatRecoveryRecord> CatRecovery(ICatRecoveryRequest request);
+		Task<ICatResponse<CatRecoveryRecord>> CatRecoveryAsync(Func<CatRecoveryDescriptor, CatRecoveryDescriptor> selector = null);
+		Task<ICatResponse<CatRecoveryRecord>> CatRecoveryAsync(ICatRecoveryRequest request);
+
+		/// <inheritdoc />
+		ICatResponse<CatThreadPoolRecord> CatThreadPool(Func<CatThreadPoolDescriptor, CatThreadPoolDescriptor> selector = null);
+
+		ICatResponse<CatThreadPoolRecord> CatThreadPool(ICatThreadPoolRequest request);
+		Task<ICatResponse<CatThreadPoolRecord>> CatThreadPoolAsync(Func<CatThreadPoolDescriptor, CatThreadPoolDescriptor> selector = null);
+		Task<ICatResponse<CatThreadPoolRecord>> CatThreadPoolAsync(ICatThreadPoolRequest request);
+
+		/// <inheritdoc />
+		ICatResponse<CatShardsRecord> CatShards(Func<CatShardsDescriptor, CatShardsDescriptor> selector = null);
+
+		ICatResponse<CatShardsRecord> CatShards(ICatShardsRequest request);
+		Task<ICatResponse<CatShardsRecord>> CatShardsAsync(Func<CatShardsDescriptor, CatShardsDescriptor> selector = null);
+		Task<ICatResponse<CatShardsRecord>> CatShardsAsync(ICatShardsRequest request);
+
+		/// <inheritdoc />
+		ICatResponse<CatFielddataRecord> CatFielddata(Func<CatFielddataDescriptor, CatFielddataDescriptor> selector = null);
+
+		ICatResponse<CatFielddataRecord> CatFielddata(ICatFielddataRequest request);
+		Task<ICatResponse<CatFielddataRecord>> CatFielddataAsync(Func<CatFielddataDescriptor, CatFielddataDescriptor> selector = null);
+		Task<ICatResponse<CatFielddataRecord>> CatFielddataAsync(ICatFielddataRequest request);
+	}
+}