--- conflicted
+++ resolved
@@ -181,11 +181,8 @@
     <Compile Include="DSL\Visitor\VisitorScope.cs" />
     <Compile Include="DSL\_Requests.generated.cs" />
     <Compile Include="ElasticClient-ClusterSettings.cs" />
-<<<<<<< HEAD
     <Compile Include="ExposedInternals\NestSerializer.cs" />
-=======
     <Compile Include="Enums\GeoDistance.cs" />
->>>>>>> 0472f5be
     <Compile Include="Resolvers\Converters\Aggregations\FilterAggregatorConverter.cs" />
     <Compile Include="Resolvers\Converters\CompositeJsonConverter.cs" />
     <Compile Include="Domain\DSL\ICustomJsonReader.cs" />
