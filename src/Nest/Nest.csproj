--- conflicted
+++ resolved
@@ -73,16 +73,13 @@
     <Compile Include="Domain\Mapping\Descriptors\CompletionMappingDescriptor.cs" />
     <Compile Include="Domain\Mapping\Types\CompletionMapping.cs" />
     <Compile Include="Domain\Responses\RootVersionInfoResponse.cs" />
+    <Compile Include="DSL\Suggest\FuzzySuggestDescriptor.cs" />
     <Compile Include="DSL\Filter\RegexpFilterDescriptor.cs" />
     <Compile Include="DSL\Query\RegexpQueryDescriptor.cs" />
     <Compile Include="Enums\DynamicMappingOption.cs" />
     <Compile Include="Enums\Enums.Generated.cs" />
     <Compile Include="DSL\Suggest\CompletionSuggestDescriptor.cs" />
-<<<<<<< HEAD
     <Compile Include="DSL\Query\FunctionScoreQueryDescriptor.cs" />
-=======
-    <Compile Include="DSL\Suggest\FuzzySuggestDescriptor.cs" />
->>>>>>> 8bb0085f
     <Compile Include="ExposedInternals\ElasticInferrer.cs" />
     <Compile Include="ExposedInternals\ElasticSerializer.cs" />
     <Compile Include="Exception\ConnectionException.cs" />
