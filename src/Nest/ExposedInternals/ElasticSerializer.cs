--- conflicted
+++ resolved
@@ -17,17 +17,6 @@
 		private readonly PropertyNameResolver _propertyNameResolver;
 		private readonly JsonSerializerSettings _serializationSettings;
 
-<<<<<<< HEAD
-		private static readonly List<JsonConverter> _extraConverters = new List<JsonConverter>();
-		private static readonly List<JsonConverter> _defaultConverters = new List<JsonConverter>
-		{
-			new IsoDateTimeConverter(),
-			new FacetConverter(),
-			new DictionaryKeysAreNotPropertyNamesJsonConverter()
-		};
-
-=======
->>>>>>> 3cb2c2b2
 		public ElasticSerializer(IConnectionSettings settings)
 		{
 			this._settings = settings;
