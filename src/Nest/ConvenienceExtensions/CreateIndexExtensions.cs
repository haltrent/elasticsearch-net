using System;
using System.Threading.Tasks;

namespace Nest
{
	/// <summary>
	/// Provides convenience extension to open an index by string or type.
	/// </summary>
	public static class CreateIndexExtensions
	{
		/// <summary>
		/// The create index API allows to instantiate an index. Elasticsearch provides support for multiple indices, 
		/// including executing operations across several indices.
		/// <para> </para>http://www.elasticsearch.org/guide/en/elasticsearch/reference/current/indices-create-index.html
		/// </summary>
		/// <param name="client"></param>
		/// <param name="index">The name of the index to be created</param>
		/// <param name="createIndexSelector">A descriptor that further describes the parameters for the create index operation</param>
		public static IIndicesOperationResponse CreateIndex(this IElasticClient client, string index,
			Func<CreateIndexDescriptor, CreateIndexDescriptor> createIndexSelector = null)
		{
			return CreateIndex(client, index, createIndexSelector, client.CreateIndex);
		}
<<<<<<< HEAD
=======

		/// <summary>
		/// The create index API allows to instantiate an index. Elasticsearch provides support for multiple indices, 
		/// including executing operations across several indices.
		/// <para> </para>http://www.elasticsearch.org/guide/en/elasticsearch/reference/current/indices-create-index.html
		/// </summary>
		/// <param name="client"></param>
		/// <param name="index">The name of the index to be created</param>
		/// <param name="createIndexSelector">A descriptor that further describes the parameters for the create index operation</param>
		[Obsolete("Scheduled to be removed in 2.0, please use CreateIndex instead.")]
		public static IIndicesOperationResponse CreatIndex(this IElasticClient client, string index,
			Func<CreateIndexDescriptor, CreateIndexDescriptor> createIndexSelector = null)
		{
			return CreateIndex(client, index, createIndexSelector);
		}
>>>>>>> de942bd4

		/// <summary>
		/// The create index API allows to instantiate an index. Elasticsearch provides support for multiple indices, 
		/// including executing operations across several indices.
		/// <para> </para>http://www.elasticsearch.org/guide/en/elasticsearch/reference/current/indices-create-index.html
		/// </summary>
		/// <param name="client"></param>
		/// <param name="index">The name of the index to be created</param>
		/// <param name="createIndexSelector">A descriptor that further describes the parameters for the create index operation</param>
		public static Task<IIndicesOperationResponse> CreateIndexAsync(this IElasticClient client, string index,
			Func<CreateIndexDescriptor, CreateIndexDescriptor> createIndexSelector = null)
		{
			return CreateIndex(client, index, createIndexSelector, client.CreateIndexAsync);
		}

		private static TResponse CreateIndex<TResponse>(IElasticClient client, string index,
			Func<CreateIndexDescriptor, CreateIndexDescriptor> createIndexSelector,
			Func<Func<CreateIndexDescriptor, CreateIndexDescriptor>, TResponse> createIndexMethod)
		{
			index.ThrowIfNullOrEmpty("index");
			createIndexSelector = createIndexSelector ?? (c => c);
			return createIndexMethod(c => createIndexSelector(c).Index(index));
		}
	}
}<|MERGE_RESOLUTION|>--- conflicted
+++ resolved
@@ -21,8 +21,6 @@
 		{
 			return CreateIndex(client, index, createIndexSelector, client.CreateIndex);
 		}
-<<<<<<< HEAD
-=======
 
 		/// <summary>
 		/// The create index API allows to instantiate an index. Elasticsearch provides support for multiple indices, 
@@ -38,7 +36,6 @@
 		{
 			return CreateIndex(client, index, createIndexSelector);
 		}
->>>>>>> de942bd4
 
 		/// <summary>
 		/// The create index API allows to instantiate an index. Elasticsearch provides support for multiple indices, 
