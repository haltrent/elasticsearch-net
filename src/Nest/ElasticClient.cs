﻿using System;
using System.Collections.Generic;
using System.IO;
using System.Linq;
<<<<<<< HEAD
using System.Security.Cryptography;
using System.ServiceModel;
using System.Threading.Tasks;
using Elasticsearch.Net;
using Elasticsearch.Net.Connection;
using Elasticsearch.Net.Connection.Configuration;
using Nest.Resolvers.Converters;
using Nest.SerializationExtensions;
using Newtonsoft.Json.Linq;
using Newtonsoft.Json;
using Nest.Resolvers;
=======
using System.Threading.Tasks;
using Elasticsearch.Net;
using Elasticsearch.Net.Connection;
>>>>>>> d46a4e2f

namespace Nest
{
	/// <summary>
	/// ElasticClient is NEST's strongly typed client which exposes fully mapped elasticsearch endpoints
	/// </summary>
	public partial class ElasticClient : Nest.IElasticClient
	{
		protected readonly IConnectionSettingsValues _connectionSettings;

		internal RawDispatch RawDispatch { get; set; }

		public IConnection Connection { get; protected set; }
		public INestSerializer Serializer { get; protected set; }
		public IElasticsearchClient Raw { get; protected set; }
		public ElasticInferrer Infer { get; protected set; }


		/// <summary>
		/// Instantiate a new strongly typed connection to elasticsearch
		/// </summary>
		/// <param name="settings">An optional settings object telling the client how and where to connect to.
		/// <para>Defaults to a static single node connection pool to http://localhost:9200</para>
		/// <para>It's recommended to pass an explicit 'new ConnectionSettings()' instance</para>
		/// </param>
		/// <param name="connection">Optionally provide a different connection handler, defaults to http using HttpWebRequest</param>
		/// <param name="serializer">Optionally provide a custom serializer responsible for taking a stream and turning into T</param>
		public ElasticClient(
			IConnectionSettingsValues settings = null, 
			IConnection connection = null, 
			INestSerializer serializer = null,
			ITransport transport = null)
		{
			this._connectionSettings = settings ?? new ConnectionSettings();
			this.Connection = connection ?? new HttpConnection(this._connectionSettings);

			this.Serializer = serializer ?? new NestSerializer(this._connectionSettings);
			this.Raw = new ElasticsearchClient(
				this._connectionSettings, 
				this.Connection, 
				transport, //default transport
				this.Serializer
			);
			this.RawDispatch = new RawDispatch(this.Raw);
			this.Infer = this._connectionSettings.Inferrer;

		}


		private R Dispatch<D, Q, R>(
			Func<D, D> selector
			, Func<ElasticsearchPathInfo<Q>, D, ElasticsearchResponse<R>> dispatch
			)
			where Q : FluentRequestParameters<Q>, new()
			where D : IRequest<Q>,  new()
			where R : BaseResponse
		{
			selector.ThrowIfNull("selector");
			var descriptor = selector(new D());
			return this.Dispatch<D, Q, R>(descriptor, dispatch);
		}

		private R Dispatch<D, Q, R>(
			D descriptor
			, Func<ElasticsearchPathInfo<Q>, D, ElasticsearchResponse<R>> dispatch
			)
			where Q : FluentRequestParameters<Q>, new()
			where D : IRequest<Q>
			where R : BaseResponse
		{
			var pathInfo = descriptor.ToPathInfo(this._connectionSettings);
			var response = dispatch(pathInfo, descriptor);
			return ResultsSelector<D, Q, R>(response, descriptor);
		}

		private static R ResultsSelector<D, Q, R>(
			ElasticsearchResponse<R> c, 
			D descriptor
			)
			where Q : FluentRequestParameters<Q>, new()
			where D : IRequest<Q>
			where R : BaseResponse
		{
			var config = descriptor.RequestConfiguration;
			var statusCodeAllowed = config != null && config.AllowedStatusCodes.HasAny(i => i == c.HttpStatusCode);
			
			if (c.Success || statusCodeAllowed)
			{
				c.Response.IsValid = true;
				return c.Response;
			}
			var badResponse = CreateInvalidInstance<R>(c);
			return badResponse;
		}

		private static R CreateInvalidInstance<R>(IElasticsearchResponse response) where R : BaseResponse
		{
			var r = (R)typeof(R).CreateInstance();
			((IResponseWithRequestInformation)r).RequestInformation = response;
			r.IsValid = false;
			return r;
		}

		internal Task<I> DispatchAsync<D, Q, R, I>(
			Func<D, D> selector
			, Func<ElasticsearchPathInfo<Q>, D, Task<ElasticsearchResponse<R>>> dispatch
			)
			where Q : FluentRequestParameters<Q>, new()
			where D : IRequest<Q>, new()
			where R : BaseResponse, I
			where I : IResponse
		{
			selector.ThrowIfNull("selector");
			var descriptor = selector(new D());
			return this.DispatchAsync<D, Q, R, I>(descriptor, dispatch);
		}

		private Task<I> DispatchAsync<D, Q, R, I>(
			D descriptor 
			, Func<ElasticsearchPathInfo<Q>, D, Task<ElasticsearchResponse<R>>> dispatch
			) 
			where Q : FluentRequestParameters<Q>, new()
			where D : IRequest<Q>
			where R : BaseResponse, I 
			where I : IResponse
		{
			var pathInfo = descriptor.ToPathInfo(this._connectionSettings);
			return dispatch(pathInfo, descriptor)
				.ContinueWith<I>(r => ResultsSelector<D, Q, R>(r.Result, descriptor));
		}


		public static void Warmup()
		{
			var client = new ElasticClient(connection: new InMemoryConnection());
			var stream = new MemoryStream("{}".Utf8Bytes());
			client.Serializer.Serialize(new SearchDescriptor<object>());
			client.Serializer.Deserialize<SearchDescriptor<object>>(stream);
			var connection = new HttpConnection(new ConnectionSettings());
			client.RootNodeInfo(); 
			client.Search<object>(s=>s.MatchAll().Index("someindex")); 
		}

	}
}
<|MERGE_RESOLUTION|>--- conflicted
+++ resolved
@@ -1,166 +1,152 @@
-﻿using System;
-using System.Collections.Generic;
-using System.IO;
+﻿using System;
+using System.Collections.Generic;
+using System.IO;
 using System.Linq;
-<<<<<<< HEAD
-using System.Security.Cryptography;
-using System.ServiceModel;
-using System.Threading.Tasks;
-using Elasticsearch.Net;
-using Elasticsearch.Net.Connection;
-using Elasticsearch.Net.Connection.Configuration;
-using Nest.Resolvers.Converters;
-using Nest.SerializationExtensions;
-using Newtonsoft.Json.Linq;
-using Newtonsoft.Json;
-using Nest.Resolvers;
-=======
-using System.Threading.Tasks;
-using Elasticsearch.Net;
-using Elasticsearch.Net.Connection;
->>>>>>> d46a4e2f
-
-namespace Nest
-{
-	/// <summary>
-	/// ElasticClient is NEST's strongly typed client which exposes fully mapped elasticsearch endpoints
-	/// </summary>
-	public partial class ElasticClient : Nest.IElasticClient
-	{
-		protected readonly IConnectionSettingsValues _connectionSettings;
-
-		internal RawDispatch RawDispatch { get; set; }
-
-		public IConnection Connection { get; protected set; }
-		public INestSerializer Serializer { get; protected set; }
-		public IElasticsearchClient Raw { get; protected set; }
-		public ElasticInferrer Infer { get; protected set; }
-
-
-		/// <summary>
-		/// Instantiate a new strongly typed connection to elasticsearch
-		/// </summary>
-		/// <param name="settings">An optional settings object telling the client how and where to connect to.
-		/// <para>Defaults to a static single node connection pool to http://localhost:9200</para>
-		/// <para>It's recommended to pass an explicit 'new ConnectionSettings()' instance</para>
-		/// </param>
-		/// <param name="connection">Optionally provide a different connection handler, defaults to http using HttpWebRequest</param>
-		/// <param name="serializer">Optionally provide a custom serializer responsible for taking a stream and turning into T</param>
-		public ElasticClient(
-			IConnectionSettingsValues settings = null, 
-			IConnection connection = null, 
-			INestSerializer serializer = null,
-			ITransport transport = null)
-		{
-			this._connectionSettings = settings ?? new ConnectionSettings();
-			this.Connection = connection ?? new HttpConnection(this._connectionSettings);
-
-			this.Serializer = serializer ?? new NestSerializer(this._connectionSettings);
-			this.Raw = new ElasticsearchClient(
-				this._connectionSettings, 
-				this.Connection, 
-				transport, //default transport
-				this.Serializer
-			);
-			this.RawDispatch = new RawDispatch(this.Raw);
-			this.Infer = this._connectionSettings.Inferrer;
-
-		}
-
-
-		private R Dispatch<D, Q, R>(
-			Func<D, D> selector
-			, Func<ElasticsearchPathInfo<Q>, D, ElasticsearchResponse<R>> dispatch
-			)
-			where Q : FluentRequestParameters<Q>, new()
-			where D : IRequest<Q>,  new()
-			where R : BaseResponse
-		{
-			selector.ThrowIfNull("selector");
-			var descriptor = selector(new D());
-			return this.Dispatch<D, Q, R>(descriptor, dispatch);
-		}
-
-		private R Dispatch<D, Q, R>(
-			D descriptor
-			, Func<ElasticsearchPathInfo<Q>, D, ElasticsearchResponse<R>> dispatch
-			)
-			where Q : FluentRequestParameters<Q>, new()
-			where D : IRequest<Q>
-			where R : BaseResponse
-		{
-			var pathInfo = descriptor.ToPathInfo(this._connectionSettings);
-			var response = dispatch(pathInfo, descriptor);
-			return ResultsSelector<D, Q, R>(response, descriptor);
-		}
-
-		private static R ResultsSelector<D, Q, R>(
-			ElasticsearchResponse<R> c, 
-			D descriptor
-			)
-			where Q : FluentRequestParameters<Q>, new()
-			where D : IRequest<Q>
-			where R : BaseResponse
-		{
-			var config = descriptor.RequestConfiguration;
-			var statusCodeAllowed = config != null && config.AllowedStatusCodes.HasAny(i => i == c.HttpStatusCode);
-			
-			if (c.Success || statusCodeAllowed)
-			{
-				c.Response.IsValid = true;
-				return c.Response;
-			}
-			var badResponse = CreateInvalidInstance<R>(c);
-			return badResponse;
-		}
-
-		private static R CreateInvalidInstance<R>(IElasticsearchResponse response) where R : BaseResponse
-		{
-			var r = (R)typeof(R).CreateInstance();
-			((IResponseWithRequestInformation)r).RequestInformation = response;
-			r.IsValid = false;
-			return r;
-		}
-
-		internal Task<I> DispatchAsync<D, Q, R, I>(
-			Func<D, D> selector
-			, Func<ElasticsearchPathInfo<Q>, D, Task<ElasticsearchResponse<R>>> dispatch
-			)
-			where Q : FluentRequestParameters<Q>, new()
-			where D : IRequest<Q>, new()
-			where R : BaseResponse, I
-			where I : IResponse
-		{
-			selector.ThrowIfNull("selector");
-			var descriptor = selector(new D());
-			return this.DispatchAsync<D, Q, R, I>(descriptor, dispatch);
-		}
-
-		private Task<I> DispatchAsync<D, Q, R, I>(
-			D descriptor 
-			, Func<ElasticsearchPathInfo<Q>, D, Task<ElasticsearchResponse<R>>> dispatch
-			) 
-			where Q : FluentRequestParameters<Q>, new()
-			where D : IRequest<Q>
-			where R : BaseResponse, I 
-			where I : IResponse
-		{
-			var pathInfo = descriptor.ToPathInfo(this._connectionSettings);
-			return dispatch(pathInfo, descriptor)
-				.ContinueWith<I>(r => ResultsSelector<D, Q, R>(r.Result, descriptor));
-		}
-
-
-		public static void Warmup()
-		{
-			var client = new ElasticClient(connection: new InMemoryConnection());
-			var stream = new MemoryStream("{}".Utf8Bytes());
-			client.Serializer.Serialize(new SearchDescriptor<object>());
-			client.Serializer.Deserialize<SearchDescriptor<object>>(stream);
-			var connection = new HttpConnection(new ConnectionSettings());
-			client.RootNodeInfo(); 
-			client.Search<object>(s=>s.MatchAll().Index("someindex")); 
-		}
-
-	}
-}
+using System.Threading.Tasks;
+using Elasticsearch.Net;
+using Elasticsearch.Net.Connection;
+
+namespace Nest
+{
+	/// <summary>
+	/// ElasticClient is NEST's strongly typed client which exposes fully mapped elasticsearch endpoints
+	/// </summary>
+	public partial class ElasticClient : Nest.IElasticClient
+	{
+		protected readonly IConnectionSettingsValues _connectionSettings;
+
+		internal RawDispatch RawDispatch { get; set; }
+
+		public IConnection Connection { get; protected set; }
+		public INestSerializer Serializer { get; protected set; }
+		public IElasticsearchClient Raw { get; protected set; }
+		public ElasticInferrer Infer { get; protected set; }
+
+
+		/// <summary>
+		/// Instantiate a new strongly typed connection to elasticsearch
+		/// </summary>
+		/// <param name="settings">An optional settings object telling the client how and where to connect to.
+		/// <para>Defaults to a static single node connection pool to http://localhost:9200</para>
+		/// <para>It's recommended to pass an explicit 'new ConnectionSettings()' instance</para>
+		/// </param>
+		/// <param name="connection">Optionally provide a different connection handler, defaults to http using HttpWebRequest</param>
+		/// <param name="serializer">Optionally provide a custom serializer responsible for taking a stream and turning into T</param>
+		public ElasticClient(
+			IConnectionSettingsValues settings = null, 
+			IConnection connection = null, 
+			INestSerializer serializer = null,
+			ITransport transport = null)
+		{
+			this._connectionSettings = settings ?? new ConnectionSettings();
+			this.Connection = connection ?? new HttpConnection(this._connectionSettings);
+
+			this.Serializer = serializer ?? new NestSerializer(this._connectionSettings);
+			this.Raw = new ElasticsearchClient(
+				this._connectionSettings, 
+				this.Connection, 
+				transport, //default transport
+				this.Serializer
+			);
+			this.RawDispatch = new RawDispatch(this.Raw);
+			this.Infer = this._connectionSettings.Inferrer;
+
+		}
+
+
+		private R Dispatch<D, Q, R>(
+			Func<D, D> selector
+			, Func<ElasticsearchPathInfo<Q>, D, ElasticsearchResponse<R>> dispatch
+			)
+			where Q : FluentRequestParameters<Q>, new()
+			where D : IRequest<Q>,  new()
+			where R : BaseResponse
+		{
+			selector.ThrowIfNull("selector");
+			var descriptor = selector(new D());
+			return this.Dispatch<D, Q, R>(descriptor, dispatch);
+		}
+
+		private R Dispatch<D, Q, R>(
+			D descriptor
+			, Func<ElasticsearchPathInfo<Q>, D, ElasticsearchResponse<R>> dispatch
+			)
+			where Q : FluentRequestParameters<Q>, new()
+			where D : IRequest<Q>
+			where R : BaseResponse
+		{
+			var pathInfo = descriptor.ToPathInfo(this._connectionSettings);
+			var response = dispatch(pathInfo, descriptor);
+			return ResultsSelector<D, Q, R>(response, descriptor);
+		}
+
+		private static R ResultsSelector<D, Q, R>(
+			ElasticsearchResponse<R> c, 
+			D descriptor
+			)
+			where Q : FluentRequestParameters<Q>, new()
+			where D : IRequest<Q>
+			where R : BaseResponse
+		{
+			var config = descriptor.RequestConfiguration;
+			var statusCodeAllowed = config != null && config.AllowedStatusCodes.HasAny(i => i == c.HttpStatusCode);
+			
+			if (c.Success || statusCodeAllowed)
+			{
+				c.Response.IsValid = true;
+				return c.Response;
+			}
+			var badResponse = CreateInvalidInstance<R>(c);
+			return badResponse;
+		}
+
+		private static R CreateInvalidInstance<R>(IElasticsearchResponse response) where R : BaseResponse
+		{
+			var r = (R)typeof(R).CreateInstance();
+			((IResponseWithRequestInformation)r).RequestInformation = response;
+			r.IsValid = false;
+			return r;
+		}
+
+		internal Task<I> DispatchAsync<D, Q, R, I>(
+			Func<D, D> selector
+			, Func<ElasticsearchPathInfo<Q>, D, Task<ElasticsearchResponse<R>>> dispatch
+			)
+			where Q : FluentRequestParameters<Q>, new()
+			where D : IRequest<Q>, new()
+			where R : BaseResponse, I
+			where I : IResponse
+		{
+			selector.ThrowIfNull("selector");
+			var descriptor = selector(new D());
+			return this.DispatchAsync<D, Q, R, I>(descriptor, dispatch);
+		}
+
+		private Task<I> DispatchAsync<D, Q, R, I>(
+			D descriptor 
+			, Func<ElasticsearchPathInfo<Q>, D, Task<ElasticsearchResponse<R>>> dispatch
+			) 
+			where Q : FluentRequestParameters<Q>, new()
+			where D : IRequest<Q>
+			where R : BaseResponse, I 
+			where I : IResponse
+		{
+			var pathInfo = descriptor.ToPathInfo(this._connectionSettings);
+			return dispatch(pathInfo, descriptor)
+				.ContinueWith<I>(r => ResultsSelector<D, Q, R>(r.Result, descriptor));
+		}
+
+
+		public static void Warmup()
+		{
+			var client = new ElasticClient(connection: new InMemoryConnection());
+			var stream = new MemoryStream("{}".Utf8Bytes());
+			client.Serializer.Serialize(new SearchDescriptor<object>());
+			client.Serializer.Deserialize<SearchDescriptor<object>>(stream);
+			var connection = new HttpConnection(new ConnectionSettings());
+			client.RootNodeInfo(); 
+			client.Search<object>(s=>s.MatchAll().Index("someindex")); 
+		}
+
+	}
+}