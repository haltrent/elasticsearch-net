﻿using System;
using System.Linq;
using ElasticSearch.Client.Settings;
using Newtonsoft.Json;

namespace ElasticSearch.Client.Resolvers.Converters
{
    public class IndexSettingsConverter : JsonConverter
    {
        public override void WriteJson(JsonWriter writer, object value, JsonSerializer serializer)
        {
            var indexSettings = (IndexSettings) value;

            writer.WriteStartObject();

            writer.WritePropertyName("settings");
            writer.WriteStartObject();

            writer.WritePropertyName("index");
            writer.WriteStartObject();

            writer.WritePropertyName("number_of_shards");
            writer.WriteValue(indexSettings.NumberOfShards);
            writer.WritePropertyName("number_of_replicas");
            writer.WriteValue(indexSettings.NumberOfReplicas);

            foreach (var kv in indexSettings.Settings)
            {
                writer.WritePropertyName(kv.Key);
                writer.WriteValue(kv.Value);
            }

            writer.WriteEndObject();

            if (indexSettings.Analysis.Analyzer.Count > 0)
            { 
                writer.WritePropertyName("analysis");
                writer.WriteStartObject();

                writer.WritePropertyName("analyzer");
                serializer.Serialize(writer, indexSettings.Analysis.Analyzer);

<<<<<<< HEAD
                writer.WriteEndObject();
            }
=======
            if (indexSettings.Analysis.TokenFilters.Count > 0)
            {
                writer.WritePropertyName("filter");
                serializer.Serialize(writer, indexSettings.Analysis.TokenFilters);
            }

            writer.WriteEndObject();
>>>>>>> e95dd999

            writer.WriteEndObject();
            if (indexSettings.Mappings.Count > 0)
            { 
                writer.WritePropertyName("mappings");
                serializer.Serialize(writer, indexSettings.Mappings.ToDictionary(m => m.Name));
            }
            writer.WriteEndObject();
        }

        public override object ReadJson(JsonReader reader, Type objectType, object existingValue,
                                        JsonSerializer serializer)
        {
            throw new NotImplementedException();
        }

        public override bool CanConvert(Type objectType)
        {
            return objectType == typeof (IndexSettings);
        }
    }
}<|MERGE_RESOLUTION|>--- conflicted
+++ resolved
@@ -32,18 +32,12 @@
 
             writer.WriteEndObject();
 
-            if (indexSettings.Analysis.Analyzer.Count > 0)
-            { 
-                writer.WritePropertyName("analysis");
-                writer.WriteStartObject();
+            writer.WritePropertyName("analysis");
+            writer.WriteStartObject();
 
-                writer.WritePropertyName("analyzer");
-                serializer.Serialize(writer, indexSettings.Analysis.Analyzer);
+            writer.WritePropertyName("analyzer");
+            serializer.Serialize(writer, indexSettings.Analysis.Analyzer);
 
-<<<<<<< HEAD
-                writer.WriteEndObject();
-            }
-=======
             if (indexSettings.Analysis.TokenFilters.Count > 0)
             {
                 writer.WritePropertyName("filter");
@@ -51,14 +45,15 @@
             }
 
             writer.WriteEndObject();
->>>>>>> e95dd999
 
             writer.WriteEndObject();
+
             if (indexSettings.Mappings.Count > 0)
             { 
                 writer.WritePropertyName("mappings");
                 serializer.Serialize(writer, indexSettings.Mappings.ToDictionary(m => m.Name));
             }
+
             writer.WriteEndObject();
         }
 
