﻿using System;
using System.Collections.Generic;
using System.Linq;
using Elasticsearch.Net;
using FluentAssertions;
using Nest.Tests.MockData;
using Nest.Tests.MockData.Domain;
using NUnit.Framework;

namespace Nest.Tests.Integration.Core
{
	[TestFixture]
	public class DeleteTests : IntegrationTests
	{
		protected override void ResetIndexes()
		{
			IntegrationSetup.TearDown();
			IntegrationSetup.Setup();
		}
		
		
		[Test]
		public void ShouldNotThrowOnIdOverload()
		{
			Assert.Throws<ArgumentNullException>(() =>
			{
				this.Client.Delete("id", d=>d.Index("someindex").Type("sometype"));
			});
		}

		[Test]
		public void ShouldThowOnNullId()
		{
			Assert.Throws<ArgumentNullException>(() =>
			{
				this.Client.Delete<object>(d=>d.Index("someindex").Type("sometype").Id(null));
			});
		}
		
		[Test]
		public void GetDocumentById()
		{
			//arrange
			//pull existing example through method we know is functional based on other passing unit tests
			var queryResults = this.SearchRaw<ElasticsearchProject>(
				@" { ""query"" : {
						 ""fuzzy"" : {
							""followers.firstName"" : """ + NestTestData.Data.First().Followers.First().FirstName.ToLowerInvariant() + @"x""
						}
					} }"
			);
			Assert.Greater(queryResults.Total, 0);

			var hit = queryResults.HitsMetaData.Hits.First();
			var documentToFind = hit.Source;

			//act
			//attempt to grab the same document using the document's id
			var foundDocument = this.Client.Source<ElasticsearchProject>(hit.Id);

			//assert
			//make sure that these are in fact the same documents
			Assert.AreEqual(documentToFind.Country, foundDocument.Country);
			Assert.AreEqual(documentToFind.Followers.Count, foundDocument.Followers.Count);
			Assert.AreEqual(documentToFind.Id, foundDocument.Id);
			Assert.AreEqual(documentToFind.Name, foundDocument.Name);
		}

		[Test]
		public void IndexThanDeleteDocumentById()
		{
			//arrange
			//create a new document to index
			ElasticsearchProject newDocument = new ElasticsearchProject
			{
				Country = "Mozambique",
				Followers = new List<Person>(),
				Id = DateTime.Now.Millisecond + 1500, //try to get this example out of the way of existing test data
				Name = "Test Document for 'IndexDocument' test"
			};

			//act
			//index the new item
			this.Client.Index<ElasticsearchProject>(newDocument, i=>i.Refresh());

			//assert
			//grab document back from the index and make sure it is the same document
			var foundDocument = this.Client.Source<ElasticsearchProject>(newDocument.Id);

			//Assert.Equal(newDocument.Country, foundDocument.Country);
			Assert.AreEqual(newDocument.Followers.Count, foundDocument.Followers.Count);
			Assert.AreEqual(newDocument.Id, foundDocument.Id);
			Assert.AreEqual(newDocument.Name, foundDocument.Name);

			//act
			//now remove the item that was added
			var response = this.Client.Delete<ElasticsearchProject>(f=>f.Id(newDocument.Id).Refresh());

			//assert
			//make sure getting by id returns nothing
			foundDocument = this.Client.Source<ElasticsearchProject>(newDocument.Id);
			Assert.Null(foundDocument);
		}
		[Test]
		public void IndexThanDeleteDocumentByObject()
		{
			//arrange
			//create a new document to index
			ElasticsearchProject newDocument = new ElasticsearchProject
			{
				Country = "Mozambique",
				Followers = new List<Person>(),
				Id = DateTime.Now.Millisecond + 1500, //try to get this example out of the way of existing test data
				Name = "Test Document for 'IndexDocument' test"
			};

			//act
			//index the new item
			this.Client.Index(newDocument, i=>i.Refresh());

			//assert
			//grab document back from the index and make sure it is the same document
			var foundDocument = this.Client.Source<ElasticsearchProject>(newDocument.Id);

			//Assert.Equal(newDocument.Country, foundDocument.Country);
			Assert.AreEqual(newDocument.Followers.Count, foundDocument.Followers.Count);
			Assert.AreEqual(newDocument.Id, foundDocument.Id);
			Assert.AreEqual(newDocument.Name, foundDocument.Name);

			//act
			//now remove the item that was added
			this.Client.Delete<ElasticsearchProject>(f=>f.Object(newDocument).Refresh());

			//assert
			//make sure getting by id returns nothing
			foundDocument = this.Client.Source<ElasticsearchProject>(newDocument.Id);
			Assert.Null(foundDocument);
		}

		[Test]
		public void IndexThenDeleteUsingRefresh()
		{
			//arrange
			//create a new document to index
			ElasticsearchProject newDocument = new ElasticsearchProject
			{
				Country = "Mozambique",
				Followers = new List<Person>(),
				Id = DateTime.Now.Millisecond + 1500, //try to get this example out of the way of existing test data
				Name = "Test Document for 'IndexDocument' test"
			};

			//act
			//index the new item
			this.Client.Index(newDocument, i=>i.Refresh());

			//assert
			//grab document back from the index and make sure it is the same document
			var foundDocument = this.Client.Source<ElasticsearchProject>(newDocument.Id);

			//Assert.Equal(newDocument.Country, foundDocument.Country);
			Assert.AreEqual(newDocument.Followers.Count, foundDocument.Followers.Count);
			Assert.AreEqual(newDocument.Id, foundDocument.Id);
			Assert.AreEqual(newDocument.Name, foundDocument.Name);

			//act
			//now remove the item that was added
			this.Client.Delete<ElasticsearchProject>(d=>d.Object(newDocument).Refresh());

			//assert
			//make sure getting by id returns nothing
			foundDocument = this.Client.Source<ElasticsearchProject>(newDocument.Id);
			Assert.Null(foundDocument);
		}
		[Test]
		public void RemoveAllByPassingAsIEnumerable()
		{
			this.ResetIndexes();
			var result = this.Client.Search<ElasticsearchProject>(q => q.From(0).Take(5).MatchAll());
			Assert.IsNotEmpty(result.Documents);

			var totalSet = result.Documents.Count();
			var totalResults = result.Total;
			Assert.Greater(totalSet, 0);

			var deleteResult = this.Client.Bulk(b => b.DeleteMany(result.Documents).Refresh());
			Assert.True(deleteResult.IsValid, deleteResult.ConnectionStatus.ResponseRaw.Utf8String());
			Assert.False(deleteResult.Errors, deleteResult.ConnectionStatus.ResponseRaw.Utf8String());

			Assert.IsNotEmpty(deleteResult.Items);

			result = this.Client.Search<ElasticsearchProject>(q => q.MatchAll());
			Assert.IsNotEmpty(result.Documents);
			Assert.AreEqual(result.Total, totalResults - totalSet);

		}
		[Test]
		public void RemoveAllByPassingAsIEnumerableOfBulkParameters()
		{
			this.ResetIndexes();
			var result = this.Client.Search<ElasticsearchProject>(q => q.MatchAll());
			Assert.IsNotNull(result);
			Assert.IsNotNull(result.Documents);
			var totalSet = result.Documents.Count();
			Assert.Greater(totalSet, 0);
			var totalResults = result.Total;

<<<<<<< HEAD
			var deleteResult = this.Client.Bulk(b=>b.DeleteMany(result.Documents, (p, o) => p.VersionType(VersionTypeOptions.Internal)).Refresh());
=======
			var deleteResult = this._client.Bulk(b=>b.DeleteMany(result.Documents, (p, o) => p.VersionType(VersionType.Internal)).Refresh());
>>>>>>> ff3d3d7e
			Assert.True(deleteResult.IsValid, deleteResult.ConnectionStatus.ResponseRaw.Utf8String());
			Assert.False(deleteResult.Errors, deleteResult.ConnectionStatus.ResponseRaw.Utf8String());

			Assert.IsNotEmpty(deleteResult.Items);

			result = this.Client.Search<ElasticsearchProject>(q => q.MatchAll());
			Assert.IsNotNull(result);
			Assert.IsNotNull(result.Documents);
			Assert.AreEqual(result.Total, totalResults - totalSet);
		}
		[Test]
		public void RemoveAllByQuery()
		{
			this.ResetIndexes();
			var result = this.Client.Search<ElasticsearchProject>(s => s
				.Query(q => q.Term(f => f.Name, "elasticsearch.pm"))
			);
			Assert.IsNotNull(result);
			Assert.IsNotNull(result.Documents);
			var totalSet = result.Documents.Count();
			Assert.Greater(totalSet, 0);
			var totalResults = result.Total;
			var deleteResult = this.Client.DeleteByQuery<ElasticsearchProject>(d => d
				.Query(q=>q
					.Term(f => f.Name, "elasticsearch.pm")
				)
			);

			deleteResult.IsValid.Should().BeTrue();

			result = this.Client.Search<ElasticsearchProject>(s => s
				.Query(q => q.Term(f => f.Name, "elasticsearch.pm"))
			);
			Assert.IsNotNull(result);
			Assert.IsNotNull(result.Documents);
			Assert.True(result.Total == 0);

			//make sure we did not delete all.
			var countResult = this.Client.Count(c=>c.Query(q => q.MatchAll()));
			Assert.True(countResult.IsValid);
			Assert.Greater(countResult.Count, 0);

		}
		[Test]
		public void RemoveAllByTermQuery()
		{
			var deleteQuery = @" {
							""term"" : { ""name"" : ""elasticsearch.pm"" }
					}";
			var query = @" { ""query"" : " + deleteQuery + "}";
			this.ResetIndexes();
			var result = this.Client.Search<ElasticsearchProject>(s => s
				.Query(q => q.Term(f => f.Name, "elasticsearch.pm"))
			);
			Assert.IsNotNull(result);
			Assert.IsNotNull(result.Documents);
			var totalSet = result.Documents.Count();
			Assert.Greater(totalSet, 0);
			var totalResults = result.Total;
			var deleteResult = this.Client.DeleteByQuery<ElasticsearchProject>(d => d
				.Query(q=>q
					.Term(f => f.Name, "elasticsearch.pm")
				)
			);

			deleteResult.IsValid.Should().BeTrue();

			result = this.Client.Search<ElasticsearchProject>(s => s
				.Query(q => q.Term(f => f.Name, "elasticsearch.pm"))
			);
			Assert.IsNotNull(result);
			Assert.IsNotNull(result.Documents);
			Assert.True(result.Total == 0);

			//make sure we did not delete all.
			var countResult = this.Client.Count<ElasticsearchProject>(c=>c.Query(q => q.MatchAll()));
			Assert.True(countResult.IsValid);
			Assert.Greater(countResult.Count, 0);
		}
		[Test]
		public void RemoveAllByQueryOverIndices()
		{
			this.ResetIndexes();
			var result = this.Client.Search<ElasticsearchProject>(s => s
				.Query(q => q.Term(f => f.Name, "elasticsearch.pm"))
			);
			Assert.IsNotNull(result);
			Assert.IsNotNull(result.Documents);
			var totalSet = result.Documents.Count();
			Assert.Greater(totalSet, 0);
			var totalResults = result.Total;
			this.Client.DeleteByQuery<ElasticsearchProject>(d => d
				.Indices(new[]
				{
					ElasticsearchConfiguration.DefaultIndex, 
					ElasticsearchConfiguration.DefaultIndex + "_clone"
				})
				.Query(q=>q 
					.Term(f => f.Name, "elasticsearch.pm")
				)
			);

			result = this.Client.Search<ElasticsearchProject>(s => s
				.Query(q => q.Term(f => f.Name, "elasticsearch.pm"))
			);
			Assert.IsNotNull(result);
			Assert.IsNotNull(result.Documents);
			Assert.True(result.Total == 0);

			//make sure we did not delete all.
			var countResult = this.Client.Count<ElasticsearchProject>(c=>c.Query(q => q.MatchAll()));
			Assert.True(countResult.IsValid);
			Assert.Greater(countResult.Count, 0);

		}
	}
}<|MERGE_RESOLUTION|>--- conflicted
+++ resolved
@@ -24,7 +24,7 @@
 		{
 			Assert.Throws<ArgumentNullException>(() =>
 			{
-				this.Client.Delete("id", d=>d.Index("someindex").Type("sometype"));
+				this._client.Delete("id", d=>d.Index("someindex").Type("sometype"));
 			});
 		}
 
@@ -33,7 +33,7 @@
 		{
 			Assert.Throws<ArgumentNullException>(() =>
 			{
-				this.Client.Delete<object>(d=>d.Index("someindex").Type("sometype").Id(null));
+				this._client.Delete<object>(d=>d.Index("someindex").Type("sometype").Id(null));
 			});
 		}
 		
@@ -56,7 +56,7 @@
 
 			//act
 			//attempt to grab the same document using the document's id
-			var foundDocument = this.Client.Source<ElasticsearchProject>(hit.Id);
+			var foundDocument = this._client.Source<ElasticsearchProject>(hit.Id);
 
 			//assert
 			//make sure that these are in fact the same documents
@@ -81,11 +81,11 @@
 
 			//act
 			//index the new item
-			this.Client.Index<ElasticsearchProject>(newDocument, i=>i.Refresh());
+			this._client.Index<ElasticsearchProject>(newDocument, i=>i.Refresh());
 
 			//assert
 			//grab document back from the index and make sure it is the same document
-			var foundDocument = this.Client.Source<ElasticsearchProject>(newDocument.Id);
+			var foundDocument = this._client.Source<ElasticsearchProject>(newDocument.Id);
 
 			//Assert.Equal(newDocument.Country, foundDocument.Country);
 			Assert.AreEqual(newDocument.Followers.Count, foundDocument.Followers.Count);
@@ -94,11 +94,11 @@
 
 			//act
 			//now remove the item that was added
-			var response = this.Client.Delete<ElasticsearchProject>(f=>f.Id(newDocument.Id).Refresh());
+			var response = this._client.Delete<ElasticsearchProject>(f=>f.Id(newDocument.Id).Refresh());
 
 			//assert
 			//make sure getting by id returns nothing
-			foundDocument = this.Client.Source<ElasticsearchProject>(newDocument.Id);
+			foundDocument = this._client.Source<ElasticsearchProject>(newDocument.Id);
 			Assert.Null(foundDocument);
 		}
 		[Test]
@@ -116,11 +116,11 @@
 
 			//act
 			//index the new item
-			this.Client.Index(newDocument, i=>i.Refresh());
+			this._client.Index(newDocument, i=>i.Refresh());
 
 			//assert
 			//grab document back from the index and make sure it is the same document
-			var foundDocument = this.Client.Source<ElasticsearchProject>(newDocument.Id);
+			var foundDocument = this._client.Source<ElasticsearchProject>(newDocument.Id);
 
 			//Assert.Equal(newDocument.Country, foundDocument.Country);
 			Assert.AreEqual(newDocument.Followers.Count, foundDocument.Followers.Count);
@@ -129,11 +129,11 @@
 
 			//act
 			//now remove the item that was added
-			this.Client.Delete<ElasticsearchProject>(f=>f.Object(newDocument).Refresh());
+			this._client.Delete<ElasticsearchProject>(f=>f.Object(newDocument).Refresh());
 
 			//assert
 			//make sure getting by id returns nothing
-			foundDocument = this.Client.Source<ElasticsearchProject>(newDocument.Id);
+			foundDocument = this._client.Source<ElasticsearchProject>(newDocument.Id);
 			Assert.Null(foundDocument);
 		}
 
@@ -152,11 +152,11 @@
 
 			//act
 			//index the new item
-			this.Client.Index(newDocument, i=>i.Refresh());
+			this._client.Index(newDocument, i=>i.Refresh());
 
 			//assert
 			//grab document back from the index and make sure it is the same document
-			var foundDocument = this.Client.Source<ElasticsearchProject>(newDocument.Id);
+			var foundDocument = this._client.Source<ElasticsearchProject>(newDocument.Id);
 
 			//Assert.Equal(newDocument.Country, foundDocument.Country);
 			Assert.AreEqual(newDocument.Followers.Count, foundDocument.Followers.Count);
@@ -165,31 +165,31 @@
 
 			//act
 			//now remove the item that was added
-			this.Client.Delete<ElasticsearchProject>(d=>d.Object(newDocument).Refresh());
+			this._client.Delete<ElasticsearchProject>(d=>d.Object(newDocument).Refresh());
 
 			//assert
 			//make sure getting by id returns nothing
-			foundDocument = this.Client.Source<ElasticsearchProject>(newDocument.Id);
+			foundDocument = this._client.Source<ElasticsearchProject>(newDocument.Id);
 			Assert.Null(foundDocument);
 		}
 		[Test]
 		public void RemoveAllByPassingAsIEnumerable()
 		{
 			this.ResetIndexes();
-			var result = this.Client.Search<ElasticsearchProject>(q => q.From(0).Take(5).MatchAll());
+			var result = this._client.Search<ElasticsearchProject>(q => q.From(0).Take(5).MatchAll());
 			Assert.IsNotEmpty(result.Documents);
 
 			var totalSet = result.Documents.Count();
 			var totalResults = result.Total;
 			Assert.Greater(totalSet, 0);
 
-			var deleteResult = this.Client.Bulk(b => b.DeleteMany(result.Documents).Refresh());
+			var deleteResult = this._client.Bulk(b => b.DeleteMany(result.Documents).Refresh());
 			Assert.True(deleteResult.IsValid, deleteResult.ConnectionStatus.ResponseRaw.Utf8String());
 			Assert.False(deleteResult.Errors, deleteResult.ConnectionStatus.ResponseRaw.Utf8String());
 
 			Assert.IsNotEmpty(deleteResult.Items);
 
-			result = this.Client.Search<ElasticsearchProject>(q => q.MatchAll());
+			result = this._client.Search<ElasticsearchProject>(q => q.MatchAll());
 			Assert.IsNotEmpty(result.Documents);
 			Assert.AreEqual(result.Total, totalResults - totalSet);
 
@@ -198,24 +198,20 @@
 		public void RemoveAllByPassingAsIEnumerableOfBulkParameters()
 		{
 			this.ResetIndexes();
-			var result = this.Client.Search<ElasticsearchProject>(q => q.MatchAll());
-			Assert.IsNotNull(result);
-			Assert.IsNotNull(result.Documents);
-			var totalSet = result.Documents.Count();
-			Assert.Greater(totalSet, 0);
-			var totalResults = result.Total;
-
-<<<<<<< HEAD
-			var deleteResult = this.Client.Bulk(b=>b.DeleteMany(result.Documents, (p, o) => p.VersionType(VersionTypeOptions.Internal)).Refresh());
-=======
+			var result = this._client.Search<ElasticsearchProject>(q => q.MatchAll());
+			Assert.IsNotNull(result);
+			Assert.IsNotNull(result.Documents);
+			var totalSet = result.Documents.Count();
+			Assert.Greater(totalSet, 0);
+			var totalResults = result.Total;
+
 			var deleteResult = this._client.Bulk(b=>b.DeleteMany(result.Documents, (p, o) => p.VersionType(VersionType.Internal)).Refresh());
->>>>>>> ff3d3d7e
 			Assert.True(deleteResult.IsValid, deleteResult.ConnectionStatus.ResponseRaw.Utf8String());
 			Assert.False(deleteResult.Errors, deleteResult.ConnectionStatus.ResponseRaw.Utf8String());
 
 			Assert.IsNotEmpty(deleteResult.Items);
 
-			result = this.Client.Search<ElasticsearchProject>(q => q.MatchAll());
+			result = this._client.Search<ElasticsearchProject>(q => q.MatchAll());
 			Assert.IsNotNull(result);
 			Assert.IsNotNull(result.Documents);
 			Assert.AreEqual(result.Total, totalResults - totalSet);
@@ -224,15 +220,15 @@
 		public void RemoveAllByQuery()
 		{
 			this.ResetIndexes();
-			var result = this.Client.Search<ElasticsearchProject>(s => s
-				.Query(q => q.Term(f => f.Name, "elasticsearch.pm"))
-			);
-			Assert.IsNotNull(result);
-			Assert.IsNotNull(result.Documents);
-			var totalSet = result.Documents.Count();
-			Assert.Greater(totalSet, 0);
-			var totalResults = result.Total;
-			var deleteResult = this.Client.DeleteByQuery<ElasticsearchProject>(d => d
+			var result = this._client.Search<ElasticsearchProject>(s => s
+				.Query(q => q.Term(f => f.Name, "elasticsearch.pm"))
+			);
+			Assert.IsNotNull(result);
+			Assert.IsNotNull(result.Documents);
+			var totalSet = result.Documents.Count();
+			Assert.Greater(totalSet, 0);
+			var totalResults = result.Total;
+			var deleteResult = this._client.DeleteByQuery<ElasticsearchProject>(d => d
 				.Query(q=>q
 					.Term(f => f.Name, "elasticsearch.pm")
 				)
@@ -240,7 +236,7 @@
 
 			deleteResult.IsValid.Should().BeTrue();
 
-			result = this.Client.Search<ElasticsearchProject>(s => s
+			result = this._client.Search<ElasticsearchProject>(s => s
 				.Query(q => q.Term(f => f.Name, "elasticsearch.pm"))
 			);
 			Assert.IsNotNull(result);
@@ -248,7 +244,7 @@
 			Assert.True(result.Total == 0);
 
 			//make sure we did not delete all.
-			var countResult = this.Client.Count(c=>c.Query(q => q.MatchAll()));
+			var countResult = this._client.Count(c=>c.Query(q => q.MatchAll()));
 			Assert.True(countResult.IsValid);
 			Assert.Greater(countResult.Count, 0);
 
@@ -261,15 +257,15 @@
 					}";
 			var query = @" { ""query"" : " + deleteQuery + "}";
 			this.ResetIndexes();
-			var result = this.Client.Search<ElasticsearchProject>(s => s
-				.Query(q => q.Term(f => f.Name, "elasticsearch.pm"))
-			);
-			Assert.IsNotNull(result);
-			Assert.IsNotNull(result.Documents);
-			var totalSet = result.Documents.Count();
-			Assert.Greater(totalSet, 0);
-			var totalResults = result.Total;
-			var deleteResult = this.Client.DeleteByQuery<ElasticsearchProject>(d => d
+			var result = this._client.Search<ElasticsearchProject>(s => s
+				.Query(q => q.Term(f => f.Name, "elasticsearch.pm"))
+			);
+			Assert.IsNotNull(result);
+			Assert.IsNotNull(result.Documents);
+			var totalSet = result.Documents.Count();
+			Assert.Greater(totalSet, 0);
+			var totalResults = result.Total;
+			var deleteResult = this._client.DeleteByQuery<ElasticsearchProject>(d => d
 				.Query(q=>q
 					.Term(f => f.Name, "elasticsearch.pm")
 				)
@@ -277,7 +273,7 @@
 
 			deleteResult.IsValid.Should().BeTrue();
 
-			result = this.Client.Search<ElasticsearchProject>(s => s
+			result = this._client.Search<ElasticsearchProject>(s => s
 				.Query(q => q.Term(f => f.Name, "elasticsearch.pm"))
 			);
 			Assert.IsNotNull(result);
@@ -285,7 +281,7 @@
 			Assert.True(result.Total == 0);
 
 			//make sure we did not delete all.
-			var countResult = this.Client.Count<ElasticsearchProject>(c=>c.Query(q => q.MatchAll()));
+			var countResult = this._client.Count<ElasticsearchProject>(c=>c.Query(q => q.MatchAll()));
 			Assert.True(countResult.IsValid);
 			Assert.Greater(countResult.Count, 0);
 		}
@@ -293,15 +289,15 @@
 		public void RemoveAllByQueryOverIndices()
 		{
 			this.ResetIndexes();
-			var result = this.Client.Search<ElasticsearchProject>(s => s
-				.Query(q => q.Term(f => f.Name, "elasticsearch.pm"))
-			);
-			Assert.IsNotNull(result);
-			Assert.IsNotNull(result.Documents);
-			var totalSet = result.Documents.Count();
-			Assert.Greater(totalSet, 0);
-			var totalResults = result.Total;
-			this.Client.DeleteByQuery<ElasticsearchProject>(d => d
+			var result = this._client.Search<ElasticsearchProject>(s => s
+				.Query(q => q.Term(f => f.Name, "elasticsearch.pm"))
+			);
+			Assert.IsNotNull(result);
+			Assert.IsNotNull(result.Documents);
+			var totalSet = result.Documents.Count();
+			Assert.Greater(totalSet, 0);
+			var totalResults = result.Total;
+			this._client.DeleteByQuery<ElasticsearchProject>(d => d
 				.Indices(new[]
 				{
 					ElasticsearchConfiguration.DefaultIndex, 
@@ -312,7 +308,7 @@
 				)
 			);
 
-			result = this.Client.Search<ElasticsearchProject>(s => s
+			result = this._client.Search<ElasticsearchProject>(s => s
 				.Query(q => q.Term(f => f.Name, "elasticsearch.pm"))
 			);
 			Assert.IsNotNull(result);
@@ -320,7 +316,7 @@
 			Assert.True(result.Total == 0);
 
 			//make sure we did not delete all.
-			var countResult = this.Client.Count<ElasticsearchProject>(c=>c.Query(q => q.MatchAll()));
+			var countResult = this._client.Count<ElasticsearchProject>(c=>c.Query(q => q.MatchAll()));
 			Assert.True(countResult.IsValid);
 			Assert.Greater(countResult.Count, 0);
 
