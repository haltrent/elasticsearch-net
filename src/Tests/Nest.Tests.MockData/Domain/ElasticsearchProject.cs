﻿using System;
using System.Collections.Generic;
using System.Linq;
using System.Text;
using Nest;

namespace Nest.Tests.MockData.Domain
{
	[ElasticType(Name = "elasticsearchprojects")]
	public class ElasticsearchProject
	{
		public int Id { get; set;  }
		[ElasticProperty(AddSortField=true)]
		public string Name { get; set; }
		public string Version { get; set; }
		[ElasticProperty(
			OmitNorms = true, 
			Index = FieldIndexOption.NotAnalyzed )]
		public string Country { get; set; }
		public string Content { get; set; }
		[ElasticProperty(Name="loc",AddSortField=true)]
		public int LOC { get; set; }
		public List<Person> Followers { get; set; }

		[ElasticProperty(Type=FieldType.Nested)]
		public List<Person> Contributors { get; set; }
		
		public List<Person> NestedFollowers { get; set; }

		[ElasticProperty(Type=FieldType.GeoPoint)]
		public GeoLocation Origin { get; set; }
		public DateTime StartedOn { get; set; }

		[ElasticProperty(Type=FieldType.Ip)]
		public string PingIP { get; set; }

		public GeoShape MyGeoShape { get; set; }

		//excuse the lame properties i needed some numerics !
		public long LongValue { get; set; }
		public float FloatValue { get; set; }
		public double DoubleValue { get; set; }
		public bool BoolValue { get; set; }
		public List<int> IntValues { get; set; }
		public float[] FloatValues { get; set; }

		public int LocScriptField { get; set; }

		[ElasticProperty(NumericType=NumberType.Long)]
		public int StupidIntIWantAsLong { get; set; }

		public string MyAttachment { get; set; }

		public string MyBinaryField { get; set; }

<<<<<<< HEAD
		[ElasticProperty(Type=FieldType.Object)]
		public Product Product { get; set; }
=======
        public string[] MyStringArrayField { get; set; }
>>>>>>> cc182957
	}
}<|MERGE_RESOLUTION|>--- conflicted
+++ resolved
@@ -53,11 +53,9 @@
 
 		public string MyBinaryField { get; set; }
 
-<<<<<<< HEAD
 		[ElasticProperty(Type=FieldType.Object)]
 		public Product Product { get; set; }
-=======
+
         public string[] MyStringArrayField { get; set; }
->>>>>>> cc182957
 	}
 }