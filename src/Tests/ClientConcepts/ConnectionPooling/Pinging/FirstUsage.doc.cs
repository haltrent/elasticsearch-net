--- conflicted
+++ resolved
@@ -31,15 +31,9 @@
 
 			await audit.TraceCalls(
 				/** The first call goes to 9200 which succeeds */
-<<<<<<< HEAD
 				new ClientCall { 
-					{ PingSuccess, 9200},
-					{ HealthyResponse, 9200},
-=======
-				new CallTrace { 
 					{ AuditEvent.PingSuccess, 9200},
 					{ AuditEvent.HealthyResponse, 9200},
->>>>>>> 80a93688
 					{ pool =>
 					{
 						pool.Nodes.Where(n=>!n.IsAlive).Should().HaveCount(0);
@@ -47,15 +41,9 @@
 				},
 				/** The 2nd call does a ping on 9201 because its used for the first time. 
 				* It fails so we wrap over to node 9200 which we've already pinged */
-<<<<<<< HEAD
 				new ClientCall { 
-					{ PingFailure, 9201},
-					{ HealthyResponse, 9200},
-=======
-				new CallTrace { 
 					{ AuditEvent.PingFailure, 9201},
 					{ AuditEvent.HealthyResponse, 9200},
->>>>>>> 80a93688
 					/** Finally we assert that the connectionpool has one node that is marked as dead */
 					{ pool =>  pool.Nodes.Where(n=>!n.IsAlive).Should().HaveCount(1) }
 				}
@@ -76,15 +64,9 @@
 
 			await audit.TraceCalls(
 				/** The first call goes to 9200 which succeeds */
-<<<<<<< HEAD
 				new ClientCall { 
-					{ PingSuccess, 9200},
-					{ HealthyResponse, 9200},
-=======
-				new CallTrace { 
 					{ AuditEvent.PingSuccess, 9200},
 					{ AuditEvent.HealthyResponse, 9200},
->>>>>>> 80a93688
 					{ pool =>
 					{
 						pool.Nodes.Where(n=>!n.IsAlive).Should().HaveCount(0);
@@ -93,19 +75,11 @@
 				/** The 2nd call does a ping on 9201 because its used for the first time. 
 				* It fails and so we ping 9202 which also fails. We then ping 9203 becuase 
 				* we haven't used it before and it succeeds */
-<<<<<<< HEAD
 				new ClientCall { 
-					{ PingFailure, 9201},
-					{ PingFailure, 9202},
-					{ PingSuccess, 9203},
-					{ HealthyResponse, 9203},
-=======
-				new CallTrace { 
 					{ AuditEvent.PingFailure, 9201},
 					{ AuditEvent.PingFailure, 9202},
 					{ AuditEvent.PingSuccess, 9203},
 					{ AuditEvent.HealthyResponse, 9203},
->>>>>>> 80a93688
 					/** Finally we assert that the connectionpool has two nodes that are marked as dead */
 					{ pool =>  pool.Nodes.Where(n=>!n.IsAlive).Should().HaveCount(2) }
 				}
@@ -123,7 +97,6 @@
 			);
 
 			await audit.TraceCalls(
-<<<<<<< HEAD
 				new ClientCall { { PingSuccess, 9200}, { HealthyResponse, 9200} },
 				new ClientCall { { PingSuccess, 9201}, { HealthyResponse, 9201} },
 				new ClientCall { { PingSuccess, 9202}, { HealthyResponse, 9202} },
@@ -133,17 +106,6 @@
 				new ClientCall { { HealthyResponse, 9202} },
 				new ClientCall { { HealthyResponse, 9203} },
 				new ClientCall { { HealthyResponse, 9200} }
-=======
-				new CallTrace { { AuditEvent.PingSuccess, 9200}, { AuditEvent.HealthyResponse, 9200} },
-				new CallTrace { { AuditEvent.PingSuccess, 9201}, { AuditEvent.HealthyResponse, 9201} },
-				new CallTrace { { AuditEvent.PingSuccess, 9202}, { AuditEvent.HealthyResponse, 9202} },
-				new CallTrace { { AuditEvent.PingSuccess, 9203}, { AuditEvent.HealthyResponse, 9203} },
-				new CallTrace { { AuditEvent.HealthyResponse, 9200} },
-				new CallTrace { { AuditEvent.HealthyResponse, 9201} },
-				new CallTrace { { AuditEvent.HealthyResponse, 9202} },
-				new CallTrace { { AuditEvent.HealthyResponse, 9203} },
-				new CallTrace { { AuditEvent.HealthyResponse, 9200} }
->>>>>>> 80a93688
 			);
 		}
 	}
