using System;
using System.Collections.Generic;
<<<<<<< HEAD
using System.Linq;
using Elasticsearch.Net.Connection.Configuration;
using Tests.Framework;
using Elasticsearch.Net.ConnectionPool;
=======
using Elasticsearch.Net;
>>>>>>> 80a93688

namespace Tests.Framework
{
	public class CallTraceState
	{
		public CallTraceState(AuditEvent e) { this.Event = e;  }

		public AuditEvent Event { get; private set; }

		public int? Port { get; set; }

		public Action<Audit> SimpleAssert { get; set; }
		
		public Action<string, Audit> AssertWithBecause { get; set; }
	}

	public class ClientCall : List<CallTraceState>
	{
<<<<<<< HEAD
		public Func<RequestConfigurationDescriptor, IRequestConfiguration> RequestOverrides { get; }
		public ClientCall() { } 

		public ClientCall(Func<RequestConfigurationDescriptor, IRequestConfiguration> requestOverrides)
		{
			RequestOverrides = requestOverrides;
		}

=======
>>>>>>> 80a93688
		public Action<IConnectionPool> AssertPoolAfterCall { get; set; }

		public void Add(AuditEvent key, Action<Audit> value) => this.Add(new CallTraceState(key) { SimpleAssert = value });

		public void Add(AuditEvent key, Action<string, Audit> value) => this.Add(new CallTraceState(key) { AssertWithBecause = value });

		public void Add(AuditEvent key, int port) => this.Add(new CallTraceState(key) { Port = port });

		public void Add(AuditEvent key) => this.Add(new CallTraceState(key));

		public void Add(Action<IConnectionPool> pool) => this.AssertPoolAfterCall = pool;
	}
}<|MERGE_RESOLUTION|>--- conflicted
+++ resolved
@@ -1,13 +1,9 @@
 using System;
 using System.Collections.Generic;
-<<<<<<< HEAD
-using System.Linq;
-using Elasticsearch.Net.Connection.Configuration;
-using Tests.Framework;
-using Elasticsearch.Net.ConnectionPool;
-=======
-using Elasticsearch.Net;
->>>>>>> 80a93688
+using System.Linq;
+using Elasticsearch.Net.Connection.Configuration;
+using Tests.Framework;
+using Elasticsearch.Net.ConnectionPool;
 
 namespace Tests.Framework
 {
@@ -26,17 +22,14 @@
 
 	public class ClientCall : List<CallTraceState>
 	{
-<<<<<<< HEAD
-		public Func<RequestConfigurationDescriptor, IRequestConfiguration> RequestOverrides { get; }
-		public ClientCall() { } 
-
+		public Func<RequestConfigurationDescriptor, IRequestConfiguration> RequestOverrides { get; }
+		public ClientCall() { } 
+
 		public ClientCall(Func<RequestConfigurationDescriptor, IRequestConfiguration> requestOverrides)
 		{
 			RequestOverrides = requestOverrides;
 		}
 
-=======
->>>>>>> 80a93688
 		public Action<IConnectionPool> AssertPoolAfterCall { get; set; }
 
 		public void Add(AuditEvent key, Action<Audit> value) => this.Add(new CallTraceState(key) { SimpleAssert = value });
