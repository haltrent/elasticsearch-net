--- conflicted
+++ resolved
@@ -27,15 +27,10 @@
 
 		public static ConnectionSettings CreateSettings(Func<ConnectionSettings, ConnectionSettings> modifySettings = null, int port = 9200)
 		{
-<<<<<<< HEAD
-			var defaultSettings = new ConnectionSettings(CreateBaseUri(port), "defaultIndex")
-				.InferMappingFor<Project>(map=>map
-=======
 			var defaultSettings = new ConnectionSettings(new SingleNodeConnectionPool(CreateNode(port)), CreateConnection())
 				.SetDefaultIndex("default-index")
 				.PrettyJson()
 				.InferMappingFor<Project>(map => map
->>>>>>> 5f08c5c3
 					.IndexName("project")
 					.IdProperty(p => p.Name)
 				)
@@ -47,15 +42,10 @@
 					.Ignore(p => p.PrivateValue)
 					.Rename(p => p.OnlineHandle, "nickname")
 				)
-<<<<<<< HEAD
-				.SetGlobalHeaders(new NameValueCollection { {"TestMethod", ExpensiveTestNameForIntegrationTests()} });
-			
-=======
 				//We try and fetch the test name during integration tests when running fiddler to send the name 
 				//as the TestMethod header, this allows us to quickly identify which test sent which request
 				.SetGlobalHeaders(new NameValueCollection { { "TestMethod", ExpensiveTestNameForIntegrationTests() } });
-
->>>>>>> 5f08c5c3
+			
 			var settings = modifySettings != null ? modifySettings(defaultSettings) : defaultSettings;
 			return settings;
 		}
@@ -105,5 +95,5 @@
 			return types;
 		}
 
-	}
+		}
 }