--- conflicted
+++ resolved
@@ -19,11 +19,7 @@
     <DebugSymbols>true</DebugSymbols>
     <DebugType>full</DebugType>
     <Optimize>false</Optimize>
-<<<<<<< HEAD
-	  <OutputPath>bin\Net45\Debug\</OutputPath>
-=======
     <OutputPath>bin\Net45\Debug\</OutputPath>
->>>>>>> be2b1a00
     <DefineConstants>DEBUG;TRACE</DefineConstants>
     <ErrorReport>prompt</ErrorReport>
     <WarningLevel>4</WarningLevel>
@@ -32,13 +28,8 @@
     <PlatformTarget>AnyCPU</PlatformTarget>
     <DebugType>pdbonly</DebugType>
     <Optimize>true</Optimize>
-<<<<<<< HEAD
-	<OutputPath>bin\Net45\Release\</OutputPath>
-	<DefineConstants>TRACE</DefineConstants>
-=======
     <OutputPath>bin\Net45\Release\</OutputPath>
     <DefineConstants>TRACE</DefineConstants>
->>>>>>> be2b1a00
     <ErrorReport>prompt</ErrorReport>
     <WarningLevel>4</WarningLevel>
     <NoWarn>1591,1572,1571,1573,1587,1570</NoWarn>
