﻿using System;
using System.Collections.Specialized;
using System.ComponentModel;
<<<<<<< HEAD
using System.Linq;
using Elasticsearch.Net.ConnectionPool;
using Elasticsearch.Net.Serialization;
using Elasticsearch.Net.Connection.Security;
using System.Diagnostics.CodeAnalysis;
=======
>>>>>>> 1653341d

namespace Elasticsearch.Net
{
	/// <summary>
	/// ConnectionConfiguration allows you to control how ElasticsearchClient behaves and where/how it connects 
	/// to elasticsearch
	/// </summary>
	public class ConnectionConfiguration : ConnectionConfiguration<ConnectionConfiguration>
	{
		public static TimeSpan DefaultTimeout = TimeSpan.FromMinutes(1);
		public static TimeSpan DefaultPingTimeout = TimeSpan.FromSeconds(2);
		public static TimeSpan DefaultPingTimeoutOnSSL = TimeSpan.FromSeconds(5);

		/// <summary>
		/// ConnectionConfiguration allows you to control how ElasticsearchClient behaves and where/how it connects 
		/// to elasticsearch
		/// </summary>
		/// <param name="uri">The root of the elasticsearch node we want to connect to. Defaults to http://localhost:9200</param>
		public ConnectionConfiguration(Uri uri = null)
			: this(new SingleNodeConnectionPool(uri ?? new Uri("http://localhost:9200")))
		{ }

		/// <summary>
		/// ConnectionConfiguration allows you to control how ElasticsearchClient behaves and where/how it connects 
		/// to elasticsearch
		/// </summary>
		/// <param name="connectionPool">A connection pool implementation that'll tell the client what nodes are available</param>
		public ConnectionConfiguration(IConnectionPool connectionPool)
			// ReSharper disable once IntroduceOptionalParameters.Global 
			: this(connectionPool, null, null)
		{ }

		public ConnectionConfiguration(IConnectionPool connectionPool, IConnection connection)
			// ReSharper disable once IntroduceOptionalParameters.Global
			: this(connectionPool, connection, null)
		{ }

		public ConnectionConfiguration(IConnectionPool connectionPool, IElasticsearchSerializer serializer)
			: this(connectionPool, null, serializer)
		{ }

		// ReSharper disable once MemberCanBePrivate.Global
		// eventhough we use don't use this we very much would like to  expose this constructor
		public ConnectionConfiguration(IConnectionPool connectionPool, IConnection connection, IElasticsearchSerializer serializer)
			: base(connectionPool, connection, serializer)
		{ }
	}

	[Browsable(false)]
	[EditorBrowsable(EditorBrowsableState.Never)]
	public abstract class ConnectionConfiguration<T> : IConnectionConfigurationValues, IHideObjectMembers
		where T : ConnectionConfiguration<T>
	{
		private TimeSpan _requestTimeout;
		TimeSpan IConnectionConfigurationValues.RequestTimeout => _requestTimeout;

		private TimeSpan? _pingTimeout;
		TimeSpan? IConnectionConfigurationValues.PingTimeout => _pingTimeout;

		private TimeSpan? _deadTimeout;
		TimeSpan? IConnectionConfigurationValues.DeadTimeout => _deadTimeout;

		private TimeSpan? _maxDeadTimeout;
		TimeSpan? IConnectionConfigurationValues.MaxDeadTimeout => _maxDeadTimeout;

		private TimeSpan? _maxRetryTimeout;
		TimeSpan? IConnectionConfigurationValues.MaxRetryTimeout => _maxRetryTimeout;

		private TimeSpan? _keepAliveTime;
		TimeSpan? IConnectionConfigurationValues.KeepAliveTime => _keepAliveTime;

		private TimeSpan? _keepAliveInterval;
		TimeSpan? IConnectionConfigurationValues.KeepAliveInterval => _keepAliveInterval;

		private string _proxyUsername;
		string IConnectionConfigurationValues.ProxyUsername => _proxyUsername;

		private string _proxyPassword;
		string IConnectionConfigurationValues.ProxyPassword => _proxyPassword;

		private bool _disablePings;
		bool IConnectionConfigurationValues.DisablePings => _disablePings;

		private string _proxyAddress;
		string IConnectionConfigurationValues.ProxyAddress => _proxyAddress;

		private bool _prettyJson;
		bool IConnectionConfigurationValues.PrettyJson => _prettyJson;

		private bool _disableDirectStreaming = false;
		bool IConnectionConfigurationValues.DisableDirectStreaming => _disableDirectStreaming;

		private bool _disableAutomaticProxyDetection = false;
		bool IConnectionConfigurationValues.DisableAutomaticProxyDetection => _disableAutomaticProxyDetection;

		private int? _maxRetries;
		int? IConnectionConfigurationValues.MaxRetries => _maxRetries;

		private bool _sniffOnStartup;
		bool IConnectionConfigurationValues.SniffsOnStartup => _sniffOnStartup;

		private bool _sniffOnConnectionFault;
		bool IConnectionConfigurationValues.SniffsOnConnectionFault => _sniffOnConnectionFault;

		private TimeSpan? _sniffLifeSpan;
		TimeSpan? IConnectionConfigurationValues.SniffInformationLifeSpan => _sniffLifeSpan;

		private bool _enableHttpCompression;
		bool IConnectionConfigurationValues.EnableHttpCompression => _enableHttpCompression;

		private bool _httpPipeliningEnabled = true;
		bool IConnectionConfigurationValues.HttpPipeliningEnabled => _httpPipeliningEnabled;

		private bool _throwExceptions;
		bool IConnectionConfigurationValues.ThrowExceptions => _throwExceptions;

		private static void DefaultApiCallHandler(IApiCallDetails status) { }
		Action<IApiCallDetails> _apiCallHandler = DefaultApiCallHandler;
		Action<IApiCallDetails> IConnectionConfigurationValues.ApiCallHandler => _apiCallHandler;

		private readonly NameValueCollection _queryString = new NameValueCollection();
		NameValueCollection IConnectionConfigurationValues.QueryStringParameters => _queryString;

		private readonly NameValueCollection _headers = new NameValueCollection();
		NameValueCollection IConnectionConfigurationValues.Headers => _headers;

		BasicAuthenticationCredentials _basicAuthCredentials;
		BasicAuthenticationCredentials IConnectionConfigurationValues.BasicAuthenticationCredentials => _basicAuthCredentials;

		private readonly IElasticsearchSerializer _serializer;
		IElasticsearchSerializer IConnectionConfigurationValues.Serializer => _serializer;

		private readonly IConnectionPool _connectionPool;
		IConnectionPool IConnectionConfigurationValues.ConnectionPool => _connectionPool;

		private readonly IConnection _connection;
		IConnection IConnectionConfigurationValues.Connection => _connection;

<<<<<<< HEAD
		[SuppressMessage(
			"Potential Code Quality Issues", "RECS0021:Warns about calls to virtual member functions occuring in the constructor", 
=======
		[System.Diagnostics.CodeAnalysis.SuppressMessage(
			"Potential Code Quality Issues", "RECS0021:Warns about calls to virtual member functions occuring in the constructor",
>>>>>>> 1653341d
			Justification = "We want the virtual method to run on most derived")]
		protected ConnectionConfiguration(IConnectionPool connectionPool, IConnection connection, IElasticsearchSerializer serializer)
		{
			this._connectionPool = connectionPool;
			this._connection = connection ?? new HttpConnection();
			// ReSharper disable once VirtualMemberCallInContructor
			this._serializer = serializer ?? this.DefaultSerializer();

			this._requestTimeout = ConnectionConfiguration.DefaultTimeout;
			this._sniffOnConnectionFault = true;
			this._sniffOnStartup = true;
			this._sniffLifeSpan = TimeSpan.FromHours(1);
		}

		T Assign(Action<ConnectionConfiguration<T>> assigner) => Fluent.Assign((T)this, assigner);

		protected virtual IElasticsearchSerializer DefaultSerializer() => new ElasticsearchDefaultSerializer();

		public T EnableTcpKeepAlive(TimeSpan keepAliveTime, TimeSpan keepAliveInterval) =>
			Assign(a => { this._keepAliveTime = keepAliveTime; this._keepAliveInterval = keepAliveInterval; });

		public T MaximumRetries(int maxRetries) => Assign(a => a._maxRetries = maxRetries);

		/// <summary>
		/// On connection pools that support reseeding setting this to true (default) will resniff the cluster when a call fails
		/// </summary>
		public T SniffOnConnectionFault(bool sniffsOnConnectionFault = true) => Assign(a => a._sniffOnConnectionFault = sniffsOnConnectionFault);

		/// <summary>
		/// Enables sniffing on first usage of a connection pool if that pool supports reseeding, defaults to true
		/// </summary>
		public T SniffOnStartup(bool sniffsOnStartup = true) => Assign(a => a._sniffOnStartup = sniffsOnStartup);

		/// <summary>
		/// Set the duration after which a cluster state is considered stale and a sniff should be performed again.
		/// An IConnectionPool has to signal it supports reseeding otherwise sniffing will never happen.
		/// Defaults to 1 hour.
		/// Set to null to disable completely. Sniffing will only ever happen on ConnectionPools that return true for SupportsReseeding
		/// </summary>
		/// <param name="sniffLifeSpan">The duration a clusterstate is considered fresh, set to null to disable periodic sniffing</param>
		public T SniffLifeSpan(TimeSpan? sniffLifeSpan) => Assign(a => a._sniffLifeSpan = sniffLifeSpan);

		/// <summary>
		/// Enable gzip compressed requests and responses, do note that you need to configure elasticsearch to set this
		/// <para>http://www.elasticsearch.org/guide/en/elasticsearch/reference/current/modules-http.html"</para>
		/// </summary>
		public T EnableHttpCompression(bool enabled = true) => Assign(a => a._enableHttpCompression = enabled);

		public T DisableAutomaticProxyDetection(bool disable = true) => Assign(a => a._disableAutomaticProxyDetection = disable);

		/// <summary>
		/// Instead of following a c/go like error checking on response.IsValid always throw an exception
		/// on the client when a call resulted in an exception on either the client or the Elasticsearch server. 
		/// <para>Reasons for such exceptions could be search parser errors, index missing exceptions, etc...</para>
		/// </summary>
		public T ThrowExceptions(bool alwaysThrow = true) => Assign(a => a._throwExceptions = alwaysThrow);

		/// <summary>
		/// When a node is used for the very first time or when it's used for the first time after it has been marked dead
		/// a ping with a very low timeout is send to the node to make sure that when it's still dead it reports it as fast as possible.
		/// You can disable these pings globally here if you rather have it fail on the possible slower original request
		/// </summary>
		public T DisablePing(bool disable = true) => Assign(a => a._disablePings = disable);

		/// <summary>
		/// This NameValueCollection will be appended to every url NEST calls, great if you need to pass i.e an API key.
		/// </summary>
		public T GlobalQueryStringParameters(NameValueCollection queryStringParameters) => Assign(a => a._queryString.Add(queryStringParameters));

		/// <summary>
		/// a NameValueCollection that will be send as headers for each request
		/// </summary>
		public T GlobalHeaders(NameValueCollection headers) => Assign(a => a._headers.Add(headers));

		/// <summary>
		/// Sets the default timeout in milliseconds for each request to Elasticsearch.
		/// NOTE: You can set this to a high value here, and specify the timeout on Elasticsearch's side.
		/// </summary>
		/// <param name="timeout">time out in milliseconds</param>
		public T RequestTimeout(TimeSpan timeout) => Assign(a => a._requestTimeout = timeout);

		/// <summary>
		/// Sets the default ping timeout in milliseconds for ping requests, which are used
		/// to determine whether a node is alive. Pings should fail as fast as possible.
		/// </summary>
		/// <param name="timeout">The ping timeout in milliseconds defaults to 1000, or 2000 is using SSL.</param>
		public T PingTimeout(TimeSpan timeout) => Assign(a => a._pingTimeout = timeout);

		/// <summary>
		/// Sets the default dead timeout factor when a node has been marked dead.
		/// </summary>
		/// <remarks>Some connection pools may use a flat timeout whilst others take this factor and increase it exponentially</remarks>
		/// <param name="timeout"></param>
		public T DeadTimeout(TimeSpan timeout) => Assign(a => a._deadTimeout = timeout);

		/// <summary>
		/// Sets the maximum time a node can be marked dead. 
		/// Different implementations of IConnectionPool may choose a different default.
		/// </summary>
		/// <param name="timeout">The timeout in milliseconds</param>
		public T MaxDeadTimeout(TimeSpan timeout) => Assign(a => a._maxDeadTimeout = timeout);

		/// <summary>
		/// Limits the total runtime including retries separately from <see cref="RequestTimeout"/>
		/// <pre>
		/// When not specified defaults to <see cref="RequestTimeout"/> which itself defaults to 60seconds
		/// </pre>
		/// </summary>
		public T MaxRetryTimeout(TimeSpan maxRetryTimeout) => Assign(a => a._maxRetryTimeout = maxRetryTimeout);

		/// <summary>
		/// If your connection has to go through proxy use this method to specify the proxy url
		/// </summary>
		public T Proxy(Uri proxyAdress, string username, string password)
		{
			proxyAdress.ThrowIfNull(nameof(proxyAdress));
			this._proxyAddress = proxyAdress.ToString();
			this._proxyUsername = username;
			this._proxyPassword = password;
			return (T)this;
		}

		/// <summary>
		/// Forces all requests to have ?pretty=true, causing elasticsearch to return formatted json. 
		/// Also forces the client to send out formatted json. Defaults to false
		/// </summary>
		public T PrettyJson(bool b = true) => Assign(a =>
		{
			this._prettyJson = b;
			if (!b && this._queryString["pretty"] != null) this._queryString.Remove("pretty");
			else if (b && this._queryString["pretty"] == null)
				this.GlobalQueryStringParameters(new NameValueCollection { { "pretty", b.ToString().ToLowerInvariant() } });
		});

		/// <summary>
		/// Make sure the reponse bytes are always available on the ElasticsearchResponse object
		/// <para>Note: that depending on the registered serializer this may cause the respond to be read in memory first</para>
		/// </summary>
		public T DisableDirectStreaming(bool b = true) => Assign(a => a._disableDirectStreaming = b);

		/// <summary>
		/// Global callback for every response that NEST receives, useful for custom logging.
		/// Calling this multiple times will register multiple listeners
		/// </summary>
		public T ConnectionStatusHandler(Action<IApiCallDetails> handler) =>
			Assign(a => a._apiCallHandler += handler ?? DefaultApiCallHandler);

		/// <summary>
		/// Basic access authentication credentials to specify with all requests.
		/// </summary>
		public T BasicAuthentication(string userName, string password)
		{
			this._basicAuthCredentials = new BasicAuthenticationCredentials
			{
				UserName = userName,
				Password = password
			};
			return (T)this;
		}

		/// <summary>
		/// Allows for requests to be pipelined. http://en.wikipedia.org/wiki/HTTP_pipelining
		/// <para>Note: HTTP pipelining must also be enabled in Elasticsearch for this to work properly.</para>
		/// </summary>
		public T HttpPipeliningEnabled(bool enabled = true) => Assign(a => a._httpPipeliningEnabled = enabled);
	}
}
<|MERGE_RESOLUTION|>--- conflicted
+++ resolved
@@ -1,14 +1,7 @@
 ﻿using System;
 using System.Collections.Specialized;
 using System.ComponentModel;
-<<<<<<< HEAD
-using System.Linq;
-using Elasticsearch.Net.ConnectionPool;
-using Elasticsearch.Net.Serialization;
-using Elasticsearch.Net.Connection.Security;
 using System.Diagnostics.CodeAnalysis;
-=======
->>>>>>> 1653341d
 
 namespace Elasticsearch.Net
 {
@@ -147,13 +140,8 @@
 		private readonly IConnection _connection;
 		IConnection IConnectionConfigurationValues.Connection => _connection;
 
-<<<<<<< HEAD
 		[SuppressMessage(
-			"Potential Code Quality Issues", "RECS0021:Warns about calls to virtual member functions occuring in the constructor", 
-=======
-		[System.Diagnostics.CodeAnalysis.SuppressMessage(
 			"Potential Code Quality Issues", "RECS0021:Warns about calls to virtual member functions occuring in the constructor",
->>>>>>> 1653341d
 			Justification = "We want the virtual method to run on most derived")]
 		protected ConnectionConfiguration(IConnectionPool connectionPool, IConnection connection, IElasticsearchSerializer serializer)
 		{
