--- conflicted
+++ resolved
@@ -1,207 +1,198 @@
-﻿using System;
-using System.IO.Compression;
-<<<<<<< HEAD
-#if !DOTNETCORE
-=======
->>>>>>> 1653341d
-using System.Net;
-using System.Text;
-using System.Threading.Tasks;
-
-// ReSharper disable VirtualMemberNeverOverriden.Global
-
-namespace Elasticsearch.Net
-{
-	public class HttpConnection : IConnection
-	{
-		static HttpConnection()
-		{
-			//ServicePointManager.SetTcpKeepAlive(true, 2000, 2000);
-
-			//WebException's GetResponse is limitted to 65kb by default.
-			//Elasticsearch can be alot more chatty then that when dumping exceptions
-			//On error responses, so lets up the ante.
-
-			//Not available under mono
-			if (Type.GetType("Mono.Runtime") == null)
-				HttpWebRequest.DefaultMaximumErrorResponseLength = -1;
-		}
-
-		protected virtual HttpWebRequest CreateHttpWebRequest(RequestData requestData)
-		{
-			var request = this.CreateWebRequest(requestData);
-			this.SetBasicAuthenticationIfNeeded(request, requestData);
-			this.SetProxyIfNeeded(request, requestData);
-			this.AlterServicePoint(request.ServicePoint, requestData);
-			return request;
-		}
-
-		protected virtual HttpWebRequest CreateWebRequest(RequestData requestData)
-		{
-			var request = (HttpWebRequest)WebRequest.Create(requestData.Uri);
-
-			request.Accept = requestData.ContentType;
-			request.ContentType = requestData.ContentType;
-
-			request.MaximumResponseHeadersLength = -1;
-
-			request.Pipelined = requestData.Pipelined;
-
-			if (requestData.HttpCompression)
-			{
-				request.AutomaticDecompression = DecompressionMethods.GZip | DecompressionMethods.Deflate;
-				request.Headers.Add("Accept-Encoding", "gzip,deflate");
-				request.Headers.Add("Content-Encoding", "gzip");
-			}
-
-			if (requestData.Headers != null && requestData.Headers.HasKeys())
-				request.Headers.Add(requestData.Headers);
-
-			var timeout = (int)requestData.RequestTimeout.TotalMilliseconds;
-			request.Timeout = timeout;
-			request.ReadWriteTimeout = timeout;
-
-			//WebRequest won't send Content-Length: 0 for empty bodies
-			//which goes against RFC's and might break i.e IIS when used as a proxy.
-			//see: https://github.com/elasticsearch/elasticsearch-net/issues/562
-			var m = requestData.Method.GetStringValue();
-			request.Method = m;
-<<<<<<< HEAD
-			if (m != "head" && m != "get" && (requestData.Data == null))
-=======
-			if (m != "head" && m != "get" && (requestData.PostData == null))
->>>>>>> 1653341d
-				request.ContentLength = 0;
-
-			return request;
-		}
-
-		protected virtual void AlterServicePoint(ServicePoint requestServicePoint, RequestData requestData)
-		{
-			requestServicePoint.UseNagleAlgorithm = false;
-			requestServicePoint.Expect100Continue = false;
-			requestServicePoint.ConnectionLimit = 10000;
-			//looking at http://referencesource.microsoft.com/#System/net/System/Net/ServicePoint.cs
-			//this method only sets internal values and wont actually cause timers and such to be reset
-			//So it should be idempotent if called with the same parameters
-			requestServicePoint.SetTcpKeepAlive(true, requestData.KeepAliveTime, requestData.KeepAliveInterval);
-		}
-
-		protected virtual void SetProxyIfNeeded(HttpWebRequest request, RequestData requestData)
-		{
-			if (!requestData.ProxyAddress.IsNullOrEmpty())
-			{
-				var proxy = new WebProxy();
-				var uri = new Uri(requestData.ProxyAddress);
-				var credentials = new NetworkCredential(requestData.ProxyUsername, requestData.ProxyPassword);
-				proxy.Address = uri;
-				proxy.Credentials = credentials;
-				request.Proxy = proxy;
-			}
-
-			if (requestData.DisableAutomaticProxyDetection)
-				request.Proxy = null;
-		}
-
-		protected virtual void SetBasicAuthenticationIfNeeded(HttpWebRequest request, RequestData requestData)
-		{
-			// Basic auth credentials take the following precedence (highest -> lowest):
-			// 1 - Specified on the request (highest precedence)
-			// 2 - Specified at the global IConnectionSettings level
-			// 3 - Specified with the URI (lowest precedence)
-
-			var userInfo = Uri.UnescapeDataString(requestData.Uri.UserInfo);
-
-			if (requestData.BasicAuthorizationCredentials != null)
-				userInfo = requestData.BasicAuthorizationCredentials.ToString();
-
-			if (!userInfo.IsNullOrEmpty())
-				request.Headers["Authorization"] = "Basic " + Convert.ToBase64String(Encoding.UTF8.GetBytes(userInfo));
-		}
-
-		public virtual ElasticsearchResponse<TReturn> Request<TReturn>(RequestData requestData) where TReturn : class
-		{
-			var builder = new ResponseBuilder<TReturn>(requestData);
-			try
-			{
-				var request = this.CreateHttpWebRequest(requestData);
-				var data = requestData.PostData;
-
-				if (data != null)
-				{
-					using (var stream = request.GetRequestStream())
-					{
-						if (requestData.HttpCompression)
-							using (var zipStream = new GZipStream(stream, CompressionMode.Compress))
-								data.Write(zipStream, requestData.ConnectionSettings);
-						else
-							data.Write(stream, requestData.ConnectionSettings);
-					}
-				}
-
-				//http://msdn.microsoft.com/en-us/library/system.net.httpwebresponse.getresponsestream.aspx
-				//Either the stream or the response object needs to be closed but not both although it won't
-				//throw any errors if both are closed atleast one of them has to be Closed.
-				//Since we expose the stream we let closing the stream determining when to close the connection
-				var response = (HttpWebResponse)request.GetResponse();
-				builder.StatusCode = (int)response.StatusCode;
-				builder.Stream = response.GetResponseStream();
-			}
-			catch (WebException e)
-			{
-				HandleException(builder, e);
-			}
-
-			return builder.ToResponse();
-		}
-
-		public virtual async Task<ElasticsearchResponse<TReturn>> RequestAsync<TReturn>(RequestData requestData) where TReturn : class
-		{
-			var builder = new ResponseBuilder<TReturn>(requestData);
-			try
-			{
-				var request = this.CreateHttpWebRequest(requestData);
-				var data = requestData.PostData;
-
-				if (data != null)
-				{
-					using (var stream = await request.GetRequestStreamAsync())
-					{
-						if (requestData.HttpCompression)
-							using (var zipStream = new GZipStream(stream, CompressionMode.Compress))
-								await data.WriteAsync(zipStream, requestData.ConnectionSettings);
-						else
-							await data.WriteAsync(stream, requestData.ConnectionSettings);
-					}
-				}
-
-				//http://msdn.microsoft.com/en-us/library/system.net.httpwebresponse.getresponsestream.aspx
-				//Either the stream or the response object needs to be closed but not both although it won't
-				//throw any errors if both are closed atleast one of them has to be Closed.
-				//Since we expose the stream we let closing the stream determining when to close the connection
-				var response = (HttpWebResponse)(await request.GetResponseAsync());
-				builder.StatusCode = (int)response.StatusCode;
-				builder.Stream = response.GetResponseStream();
-			}
-			catch (WebException e)
-			{
-				HandleException(builder, e);
-			}
-
-			return await builder.ToResponseAsync();
-		}
-
-		private void HandleException<TReturn>(ResponseBuilder<TReturn> builder, WebException exception)
-			where TReturn : class
-		{
-			builder.Exception = exception;
-			var response = exception.Response as HttpWebResponse;
-			if (response != null)
-			{
-				builder.StatusCode = (int)response.StatusCode;
-				builder.Stream = response.GetResponseStream();
-			}
-		}
-	}
-}
-#endif
+﻿using System;
+using System.IO.Compression;
+using System.Net;
+using System.Text;
+using System.Threading.Tasks;
+
+// ReSharper disable VirtualMemberNeverOverriden.Global
+
+namespace Elasticsearch.Net
+{
+	public class HttpConnection : IConnection
+	{
+		static HttpConnection()
+		{
+			//ServicePointManager.SetTcpKeepAlive(true, 2000, 2000);
+
+			//WebException's GetResponse is limitted to 65kb by default.
+			//Elasticsearch can be alot more chatty then that when dumping exceptions
+			//On error responses, so lets up the ante.
+
+			//Not available under mono
+			if (Type.GetType("Mono.Runtime") == null)
+				HttpWebRequest.DefaultMaximumErrorResponseLength = -1;
+		}
+
+		protected virtual HttpWebRequest CreateHttpWebRequest(RequestData requestData)
+		{
+			var request = this.CreateWebRequest(requestData);
+			this.SetBasicAuthenticationIfNeeded(request, requestData);
+			this.SetProxyIfNeeded(request, requestData);
+			this.AlterServicePoint(request.ServicePoint, requestData);
+			return request;
+		}
+
+		protected virtual HttpWebRequest CreateWebRequest(RequestData requestData)
+		{
+			var request = (HttpWebRequest)WebRequest.Create(requestData.Uri);
+
+			request.Accept = requestData.ContentType;
+			request.ContentType = requestData.ContentType;
+
+			request.MaximumResponseHeadersLength = -1;
+
+			request.Pipelined = requestData.Pipelined;
+
+			if (requestData.HttpCompression)
+			{
+				request.AutomaticDecompression = DecompressionMethods.GZip | DecompressionMethods.Deflate;
+				request.Headers.Add("Accept-Encoding", "gzip,deflate");
+				request.Headers.Add("Content-Encoding", "gzip");
+			}
+
+			if (requestData.Headers != null && requestData.Headers.HasKeys())
+				request.Headers.Add(requestData.Headers);
+
+			var timeout = (int)requestData.RequestTimeout.TotalMilliseconds;
+			request.Timeout = timeout;
+			request.ReadWriteTimeout = timeout;
+
+			//WebRequest won't send Content-Length: 0 for empty bodies
+			//which goes against RFC's and might break i.e IIS when used as a proxy.
+			//see: https://github.com/elasticsearch/elasticsearch-net/issues/562
+			var m = requestData.Method.GetStringValue();
+			request.Method = m;
+			if (m != "head" && m != "get" && (requestData.PostData == null))
+				request.ContentLength = 0;
+
+			return request;
+		}
+
+		protected virtual void AlterServicePoint(ServicePoint requestServicePoint, RequestData requestData)
+		{
+			requestServicePoint.UseNagleAlgorithm = false;
+			requestServicePoint.Expect100Continue = false;
+			requestServicePoint.ConnectionLimit = 10000;
+			//looking at http://referencesource.microsoft.com/#System/net/System/Net/ServicePoint.cs
+			//this method only sets internal values and wont actually cause timers and such to be reset
+			//So it should be idempotent if called with the same parameters
+			requestServicePoint.SetTcpKeepAlive(true, requestData.KeepAliveTime, requestData.KeepAliveInterval);
+		}
+
+		protected virtual void SetProxyIfNeeded(HttpWebRequest request, RequestData requestData)
+		{
+			if (!requestData.ProxyAddress.IsNullOrEmpty())
+			{
+				var proxy = new WebProxy();
+				var uri = new Uri(requestData.ProxyAddress);
+				var credentials = new NetworkCredential(requestData.ProxyUsername, requestData.ProxyPassword);
+				proxy.Address = uri;
+				proxy.Credentials = credentials;
+				request.Proxy = proxy;
+			}
+
+			if (requestData.DisableAutomaticProxyDetection)
+				request.Proxy = null;
+		}
+
+		protected virtual void SetBasicAuthenticationIfNeeded(HttpWebRequest request, RequestData requestData)
+		{
+			// Basic auth credentials take the following precedence (highest -> lowest):
+			// 1 - Specified on the request (highest precedence)
+			// 2 - Specified at the global IConnectionSettings level
+			// 3 - Specified with the URI (lowest precedence)
+
+			var userInfo = Uri.UnescapeDataString(requestData.Uri.UserInfo);
+
+			if (requestData.BasicAuthorizationCredentials != null)
+				userInfo = requestData.BasicAuthorizationCredentials.ToString();
+
+			if (!userInfo.IsNullOrEmpty())
+				request.Headers["Authorization"] = "Basic " + Convert.ToBase64String(Encoding.UTF8.GetBytes(userInfo));
+		}
+
+		public virtual ElasticsearchResponse<TReturn> Request<TReturn>(RequestData requestData) where TReturn : class
+		{
+			var builder = new ResponseBuilder<TReturn>(requestData);
+			try
+			{
+				var request = this.CreateHttpWebRequest(requestData);
+				var data = requestData.PostData;
+
+				if (data != null)
+				{
+					using (var stream = request.GetRequestStream())
+					{
+						if (requestData.HttpCompression)
+							using (var zipStream = new GZipStream(stream, CompressionMode.Compress))
+								data.Write(zipStream, requestData.ConnectionSettings);
+						else
+							data.Write(stream, requestData.ConnectionSettings);
+					}
+				}
+
+				//http://msdn.microsoft.com/en-us/library/system.net.httpwebresponse.getresponsestream.aspx
+				//Either the stream or the response object needs to be closed but not both although it won't
+				//throw any errors if both are closed atleast one of them has to be Closed.
+				//Since we expose the stream we let closing the stream determining when to close the connection
+				var response = (HttpWebResponse)request.GetResponse();
+				builder.StatusCode = (int)response.StatusCode;
+				builder.Stream = response.GetResponseStream();
+			}
+			catch (WebException e)
+			{
+				HandleException(builder, e);
+			}
+
+			return builder.ToResponse();
+		}
+
+		public virtual async Task<ElasticsearchResponse<TReturn>> RequestAsync<TReturn>(RequestData requestData) where TReturn : class
+		{
+			var builder = new ResponseBuilder<TReturn>(requestData);
+			try
+			{
+				var request = this.CreateHttpWebRequest(requestData);
+				var data = requestData.PostData;
+
+				if (data != null)
+				{
+					using (var stream = await request.GetRequestStreamAsync())
+					{
+						if (requestData.HttpCompression)
+							using (var zipStream = new GZipStream(stream, CompressionMode.Compress))
+								await data.WriteAsync(zipStream, requestData.ConnectionSettings);
+						else
+							await data.WriteAsync(stream, requestData.ConnectionSettings);
+					}
+				}
+
+				//http://msdn.microsoft.com/en-us/library/system.net.httpwebresponse.getresponsestream.aspx
+				//Either the stream or the response object needs to be closed but not both although it won't
+				//throw any errors if both are closed atleast one of them has to be Closed.
+				//Since we expose the stream we let closing the stream determining when to close the connection
+				var response = (HttpWebResponse)(await request.GetResponseAsync());
+				builder.StatusCode = (int)response.StatusCode;
+				builder.Stream = response.GetResponseStream();
+			}
+			catch (WebException e)
+			{
+				HandleException(builder, e);
+			}
+
+			return await builder.ToResponseAsync();
+		}
+
+		private void HandleException<TReturn>(ResponseBuilder<TReturn> builder, WebException exception)
+			where TReturn : class
+		{
+			builder.Exception = exception;
+			var response = exception.Response as HttpWebResponse;
+			if (response != null)
+			{
+				builder.StatusCode = (int)response.StatusCode;
+				builder.Stream = response.GetResponseStream();
+			}
+		}
+	}
+}