--- conflicted
+++ resolved
@@ -35,12 +35,8 @@
 
 		private DateTime? _lastSniff;
 
-<<<<<<< HEAD
 		private const int DefaultPingTimeout = 200;
-=======
-		private readonly int DefaultPingTimeout = 200;
 		private readonly int SslDefaultPingTimeout = 500;
->>>>>>> 5e24341a
 
 		public IConnectionConfigurationValues Settings { get { return ConfigurationValues; } }
 		public IElasticsearchSerializer Serializer { get { return _serializer; } }
